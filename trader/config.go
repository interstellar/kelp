--- conflicted
+++ resolved
@@ -12,7 +12,7 @@
 
 // BotConfig represents the configuration params for the bot
 type BotConfig struct {
-<<<<<<< HEAD
+
 	SourceSecretSeed    string `valid:"-" toml:"SOURCE_SECRET_SEED"`
 	TradingSecretSeed   string `valid:"-" toml:"TRADING_SECRET_SEED"`
 	AssetCodeA          string `valid:"-" toml:"ASSET_CODE_A"`
@@ -21,18 +21,8 @@
 	IssuerB             string `valid:"-" toml:"ISSUER_B"`
 	TickIntervalSeconds int32  `valid:"-" toml:"TICK_INTERVAL_SECONDS"`
 	HorizonURL          string `valid:"-" toml:"HORIZON_URL"`
-=======
-	SOURCE_SECRET_SEED    string `valid:"-"`
-	TRADING_SECRET_SEED   string `valid:"-"`
-	ASSET_CODE_A          string `valid:"-"`
-	ISSUER_A              string `valid:"-"`
-	ASSET_CODE_B          string `valid:"-"`
-	ISSUER_B              string `valid:"-"`
-	TICK_INTERVAL_SECONDS int32  `valid:"-"`
-	HORIZON_URL           string `valid:"-"`
-	ALERT_TYPE            string `valid:"-"`
-	ALERT_API_KEY         string `valid:"-"`
->>>>>>> 770b4e83
+	AlertType           string `valid:"-" toml:"ALERT_TYPE"`
+	AlertAPIKey         string `valid:"-" toml:"ALERT_API_KEY"``
 
 	tradingAccount *string
 	sourceAccount  *string // can be nil
