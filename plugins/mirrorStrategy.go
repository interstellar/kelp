package plugins

import (
	"fmt"
	"log"
	"sync"

	"github.com/stellar/go/build"
	"github.com/stellar/go/clients/horizon"
	"github.com/stellar/kelp/api"
	"github.com/stellar/kelp/model"
	"github.com/stellar/kelp/support/utils"
)

type exchangeAPIKeysToml []struct {
	Key    string `valid:"-" toml:"KEY"`
	Secret string `valid:"-" toml:"SECRET"`
}

func (t *exchangeAPIKeysToml) toExchangeAPIKeys() []api.ExchangeAPIKey {
	apiKeys := []api.ExchangeAPIKey{}
	for _, apiKey := range *t {
		apiKeys = append(apiKeys, api.ExchangeAPIKey{
			Key:    apiKey.Key,
			Secret: apiKey.Secret,
		})
	}
	return apiKeys
}

type exchangeParamsToml []struct {
	Parameter string `valid:"-" toml:"PARAMETER"`
	Value     string `valid:"-" toml:"VALUE"`
}

func (t *exchangeParamsToml) toExchangeParams() []api.ExchangeParam {
	exchangeParams := []api.ExchangeParam{}
	for _, param := range *t {
		exchangeParams = append(exchangeParams, api.ExchangeParam{
			Parameter: param.Parameter,
			Value:     param.Value,
		})
	}
	return exchangeParams
}

type exchangeHeadersToml []struct {
	Header string `valid:"-" toml:"HEADER"`
	Value  string `valid:"-" toml:"VALUE"`
}

func (t *exchangeHeadersToml) toExchangeHeaders() []api.ExchangeHeader {
	apiHeaders := []api.ExchangeHeader{}
	for _, header := range *t {
		apiHeaders = append(apiHeaders, api.ExchangeHeader{
			Header: header.Header,
			Value:  header.Value,
		})
	}
	return apiHeaders
}

// mirrorConfig contains the configuration params for this strategy
type mirrorConfig struct {
<<<<<<< HEAD
	Exchange                string              `valid:"-" toml:"EXCHANGE"`
	ExchangeBase            string              `valid:"-" toml:"EXCHANGE_BASE"`
	ExchangeQuote           string              `valid:"-" toml:"EXCHANGE_QUOTE"`
	OrderbookDepth          int32               `valid:"-" toml:"ORDERBOOK_DEPTH"`
	VolumeDivideBy          float64             `valid:"-" toml:"VOLUME_DIVIDE_BY"`
	PerLevelSpread          float64             `valid:"-" toml:"PER_LEVEL_SPREAD"`
	PricePrecisionOverride  *int8               `valid:"-" toml:"PRICE_PRECISION_OVERRIDE"`
	VolumePrecisionOverride *int8               `valid:"-" toml:"VOLUME_PRECISION_OVERRIDE"`
	MinBaseVolumeOverride   *float64            `valid:"-" toml:"MIN_BASE_VOLUME_OVERRIDE"`
	MinQuoteVolumeOverride  *float64            `valid:"-" toml:"MIN_QUOTE_VOLUME_OVERRIDE"`
	OffsetTrades            bool                `valid:"-" toml:"OFFSET_TRADES"`
	ExchangeAPIKeys         exchangeAPIKeysToml `valid:"-" toml:"EXCHANGE_API_KEYS"`
=======
	Exchange        string              `valid:"-" toml:"EXCHANGE"`
	ExchangeBase    string              `valid:"-" toml:"EXCHANGE_BASE"`
	ExchangeQuote   string              `valid:"-" toml:"EXCHANGE_QUOTE"`
	OrderbookDepth  int32               `valid:"-" toml:"ORDERBOOK_DEPTH"`
	VolumeDivideBy  float64             `valid:"-" toml:"VOLUME_DIVIDE_BY"`
	PerLevelSpread  float64             `valid:"-" toml:"PER_LEVEL_SPREAD"`
	MinBaseVolume   float64             `valid:"-" toml:"MIN_BASE_VOLUME"`
	OffsetTrades    bool                `valid:"-" toml:"OFFSET_TRADES"`
	ExchangeAPIKeys exchangeAPIKeysToml `valid:"-" toml:"EXCHANGE_API_KEYS"`
	ExchangeParams  exchangeParamsToml  `valid:"-" toml:"EXCHANGE_PARAMS"`
	ExchangeHeaders exchangeHeadersToml `valid:"-" toml:"EXCHANGE_HEADERS"`
>>>>>>> db16ab0a
}

// String impl.
func (c mirrorConfig) String() string {
	return utils.StructString(c, map[string]func(interface{}) interface{}{
<<<<<<< HEAD
		"EXCHANGE_API_KEYS":         utils.Hide,
		"PRICE_PRECISION_OVERRIDE":  utils.UnwrapInt8Pointer,
		"VOLUME_PRECISION_OVERRIDE": utils.UnwrapInt8Pointer,
		"MIN_BASE_VOLUME_OVERRIDE":  utils.UnwrapFloat64Pointer,
		"MIN_QUOTE_VOLUME_OVERRIDE": utils.UnwrapFloat64Pointer,
=======
		"EXCHANGE_API_KEYS": utils.Hide,
		"EXCHANGE_PARAMS": utils.Hide,
		"EXCHANGE_HEADERS": utils.Hide,
>>>>>>> db16ab0a
	})
}

// assetSurplus holds information about how many units of an asset needs to be offset on the exchange
// negative values mean we have eagerly offset an asset, likely because of minBaseVolume requirements of the backingExchange
type assetSurplus struct {
	total     *model.Number // total value in base asset units that are pending to be offset
	committed *model.Number // base asset units that are already committed to being offset
}

// makeAssetSurplus is a factory method
func makeAssetSurplus() *assetSurplus {
	return &assetSurplus{
		total:     model.NumberConstants.Zero,
		committed: model.NumberConstants.Zero,
	}
}

// mirrorStrategy is a strategy to mirror the orderbook of a given exchange
type mirrorStrategy struct {
	sdex               *SDEX
	ieif               *IEIF
	baseAsset          *horizon.Asset
	quoteAsset         *horizon.Asset
	primaryConstraints *model.OrderConstraints
	backingPair        *model.TradingPair
	backingConstraints *model.OrderConstraints
	orderbookDepth     int32
	perLevelSpread     float64
	volumeDivideBy     float64
	exchange           api.Exchange
	offsetTrades       bool
	mutex              *sync.Mutex
	baseSurplus        map[model.OrderAction]*assetSurplus // baseSurplus keeps track of any surplus we have of the base asset that needs to be offset on the backing exchange

	// uninitialized
	maxBackingBase  *model.Number
	maxBackingQuote *model.Number
}

// ensure this implements api.Strategy
var _ api.Strategy = &mirrorStrategy{}

// ensure this implements api.FillHandler
var _ api.FillHandler = &mirrorStrategy{}

// makeMirrorStrategy is a factory method
func makeMirrorStrategy(sdex *SDEX, ieif *IEIF, pair *model.TradingPair, baseAsset *horizon.Asset, quoteAsset *horizon.Asset, config *mirrorConfig, simMode bool) (api.Strategy, error) {
	var exchange api.Exchange
	var e error
	if config.OffsetTrades {
		exchangeAPIKeys := config.ExchangeAPIKeys.toExchangeAPIKeys()
		exchangeParams := config.ExchangeParams.toExchangeParams()
		exchangeHeaders := config.ExchangeHeaders.toExchangeHeaders()
		exchange, e = MakeTradingExchange(config.Exchange, exchangeAPIKeys, exchangeParams, exchangeHeaders, simMode)
		if e != nil {
			return nil, e
		}

		if config.MinBaseVolumeOverride != nil && *config.MinBaseVolumeOverride <= 0.0 {
			return nil, fmt.Errorf("need to specify positive MIN_BASE_VOLUME_OVERRIDE config param in mirror strategy config file")
		}
		if config.MinQuoteVolumeOverride != nil && *config.MinQuoteVolumeOverride <= 0.0 {
			return nil, fmt.Errorf("need to specify positive MIN_QUOTE_VOLUME_OVERRIDE config param in mirror strategy config file")
		}
		if config.VolumePrecisionOverride != nil && *config.VolumePrecisionOverride < 0 {
			return nil, fmt.Errorf("need to specify non-negative VOLUME_PRECISION_OVERRIDE config param in mirror strategy config file")
		}
		if config.PricePrecisionOverride != nil && *config.PricePrecisionOverride < 0 {
			return nil, fmt.Errorf("need to specify non-negative PRICE_PRECISION_OVERRIDE config param in mirror strategy config file")
		}
	} else {
		exchange, e = MakeExchange(config.Exchange, simMode)
		if e != nil {
			return nil, e
		}
	}

	// we have two sets of (tradingPair, orderConstraints): the primaryExchange and the backingExchange
	primaryConstraints := sdex.GetOrderConstraints(pair)
	// backingPair is taken from the mirror strategy config not from the passed in trading pair
	backingPair := &model.TradingPair{
		Base:  exchange.GetAssetConverter().MustFromString(config.ExchangeBase),
		Quote: exchange.GetAssetConverter().MustFromString(config.ExchangeQuote),
	}
	// update precision overrides
	exchange.OverrideOrderConstraints(backingPair, model.MakeOrderConstraintsOverride(
		config.PricePrecisionOverride,
		config.VolumePrecisionOverride,
		nil,
		nil,
	))
	if config.MinBaseVolumeOverride != nil {
		// use updated precision overrides to convert the minBaseVolume to a model.Number
		exchange.OverrideOrderConstraints(backingPair, model.MakeOrderConstraintsOverride(
			nil,
			nil,
			model.NumberFromFloat(*config.MinBaseVolumeOverride, exchange.GetOrderConstraints(backingPair).VolumePrecision),
			nil,
		))
	}
	if config.MinQuoteVolumeOverride != nil {
		// use updated precision overrides to convert the minQuoteVolume to a model.Number
		minQuoteVolume := model.NumberFromFloat(*config.MinQuoteVolumeOverride, exchange.GetOrderConstraints(backingPair).VolumePrecision)
		exchange.OverrideOrderConstraints(backingPair, model.MakeOrderConstraintsOverride(
			nil,
			nil,
			nil,
			&minQuoteVolume,
		))
	}
	backingConstraints := exchange.GetOrderConstraints(backingPair)
	log.Printf("primaryPair='%s', primaryConstraints=%s\n", pair, primaryConstraints)
	log.Printf("backingPair='%s', backingConstraints=%s\n", backingPair, backingConstraints)
	return &mirrorStrategy{
		sdex:               sdex,
		ieif:               ieif,
		baseAsset:          baseAsset,
		quoteAsset:         quoteAsset,
		primaryConstraints: primaryConstraints,
		backingPair:        backingPair,
		backingConstraints: backingConstraints,
		orderbookDepth:     config.OrderbookDepth,
		perLevelSpread:     config.PerLevelSpread,
		volumeDivideBy:     config.VolumeDivideBy,
		exchange:           exchange,
		offsetTrades:       config.OffsetTrades,
		mutex:              &sync.Mutex{},
		baseSurplus: map[model.OrderAction]*assetSurplus{
			model.OrderActionBuy:  makeAssetSurplus(),
			model.OrderActionSell: makeAssetSurplus(),
		},
	}, nil
}

// PruneExistingOffers deletes any extra offers
func (s *mirrorStrategy) PruneExistingOffers(buyingAOffers []horizon.Offer, sellingAOffers []horizon.Offer) ([]build.TransactionMutator, []horizon.Offer, []horizon.Offer) {
	return []build.TransactionMutator{}, buyingAOffers, sellingAOffers
}

// PreUpdate changes the strategy's state in prepration for the update
func (s *mirrorStrategy) PreUpdate(maxAssetA float64, maxAssetB float64, trustA float64, trustB float64) error {
	if s.offsetTrades {
		return s.recordBalances()
	}
	return nil
}

func (s *mirrorStrategy) recordBalances() error {
	balanceMap, e := s.exchange.GetAccountBalances([]interface{}{s.backingPair.Base, s.backingPair.Quote})
	if e != nil {
		return fmt.Errorf("unable to fetch balances for assets: %s", e)
	}

	// save asset balances from backing exchange to be used when placing offers in offset mode
	if baseBalance, ok := balanceMap[s.backingPair.Base]; ok {
		s.maxBackingBase = &baseBalance
	} else {
		return fmt.Errorf("unable to fetch balance for base asset: %s", string(s.backingPair.Base))
	}

	if quoteBalance, ok := balanceMap[s.backingPair.Quote]; ok {
		s.maxBackingQuote = &quoteBalance
	} else {
		return fmt.Errorf("unable to fetch balance for quote asset: %s", string(s.backingPair.Quote))
	}

	return nil
}

// UpdateWithOps builds the operations we want performed on the account
func (s *mirrorStrategy) UpdateWithOps(
	buyingAOffers []horizon.Offer,
	sellingAOffers []horizon.Offer,
) ([]build.TransactionMutator, error) {
	ob, e := s.exchange.GetOrderBook(s.backingPair, s.orderbookDepth)
	if e != nil {
		return nil, e
	}

	// limit bids and asks to max 50 operations each because of Stellar's limit of 100 ops/tx
	bids := ob.Bids()
	if len(bids) > 50 {
		bids = bids[:50]
	}
	asks := ob.Asks()
	if len(asks) > 50 {
		asks = asks[:50]
	}

	sellBalanceCoordinator := balanceCoordinator{
		placedUnits:      model.NumberConstants.Zero,
		backingBalance:   s.maxBackingBase,
		backingAssetType: "base",
		isBackingBuy:     false,
	}
	buyOps, e := s.updateLevels(
		buyingAOffers,
		bids,
		s.sdex.ModifyBuyOffer,
		s.sdex.CreateBuyOffer,
		(1 - s.perLevelSpread),
		true,
		sellBalanceCoordinator, // we sell on the backing exchange to offset trades that are bought on the primary exchange
	)
	if e != nil {
		return nil, e
	}
	log.Printf("num. buyOps in this update: %d\n", len(buyOps))

	buyBalanceCoordinator := balanceCoordinator{
		placedUnits:      model.NumberConstants.Zero,
		backingBalance:   s.maxBackingQuote,
		backingAssetType: "quote",
		isBackingBuy:     true,
	}
	sellOps, e := s.updateLevels(
		sellingAOffers,
		asks,
		s.sdex.ModifySellOffer,
		s.sdex.CreateSellOffer,
		(1 + s.perLevelSpread),
		false,
		buyBalanceCoordinator, // we buy on the backing exchange to offset trades that are sold on the primary exchange
	)
	if e != nil {
		return nil, e
	}
	log.Printf("num. sellOps in this update: %d\n", len(sellOps))

	ops := []build.TransactionMutator{}
	if len(ob.Bids()) > 0 && len(sellingAOffers) > 0 && ob.Bids()[0].Price.AsFloat() >= utils.PriceAsFloat(sellingAOffers[0].Price) {
		ops = append(ops, sellOps...)
		ops = append(ops, buyOps...)
	} else {
		ops = append(ops, buyOps...)
		ops = append(ops, sellOps...)
	}

	return ops, nil
}

func (s *mirrorStrategy) updateLevels(
	oldOffers []horizon.Offer,
	newOrders []model.Order,
	modifyOffer func(offer horizon.Offer, price float64, amount float64, incrementalNativeAmountRaw float64) (*build.ManageOfferBuilder, error),
	createOffer func(baseAsset horizon.Asset, quoteAsset horizon.Asset, price float64, amount float64, incrementalNativeAmountRaw float64) (*build.ManageOfferBuilder, error),
	priceMultiplier float64,
	hackPriceInvertForBuyOrderChangeCheck bool, // needed because createBuy and modBuy inverts price so we need this for price comparison in doModifyOffer
	bc balanceCoordinator,
) ([]build.TransactionMutator, error) {
	ops := []build.TransactionMutator{}
	deleteOps := []build.TransactionMutator{}
	if len(newOrders) >= len(oldOffers) {
		for i := 0; i < len(oldOffers); i++ {
			modifyOp, deleteOp, e := s.doModifyOffer(oldOffers[i], newOrders[i], priceMultiplier, modifyOffer, hackPriceInvertForBuyOrderChangeCheck)
			if e != nil {
				return nil, e
			}
			if modifyOp != nil {
				if s.offsetTrades && !bc.checkBalance(newOrders[i].Volume, newOrders[i].Price) {
					continue
				}
				ops = append(ops, modifyOp)
			}
			if deleteOp != nil {
				deleteOps = append(deleteOps, deleteOp)
			}
		}

		// create offers for remaining new bids
		for i := len(oldOffers); i < len(newOrders); i++ {
			price := newOrders[i].Price.Scale(priceMultiplier)
			vol := newOrders[i].Volume.Scale(1.0 / s.volumeDivideBy)
			incrementalNativeAmountRaw := s.sdex.ComputeIncrementalNativeAmountRaw(true)

			if vol.AsFloat() < s.backingConstraints.MinBaseVolume.AsFloat() {
				log.Printf("skip level creation, baseVolume (%s) < minBaseVolume (%s) of backing exchange\n", vol.AsString(), s.backingConstraints.MinBaseVolume.AsString())
				continue
			}

			if s.offsetTrades && !bc.checkBalance(vol, price) {
				continue
			}

			mo, e := createOffer(*s.baseAsset, *s.quoteAsset, price.AsFloat(), vol.AsFloat(), incrementalNativeAmountRaw)
			if e != nil {
				return nil, e
			}
			if mo != nil {
				ops = append(ops, *mo)
				// update the cached liabilities if we create a valid operation to create an offer
				if hackPriceInvertForBuyOrderChangeCheck {
					s.ieif.AddLiabilities(*s.quoteAsset, *s.baseAsset, vol.Multiply(*price).AsFloat(), vol.AsFloat(), incrementalNativeAmountRaw)
				} else {
					s.ieif.AddLiabilities(*s.baseAsset, *s.quoteAsset, vol.AsFloat(), vol.Multiply(*price).AsFloat(), incrementalNativeAmountRaw)
				}
			}
		}
	} else {
		for i := 0; i < len(newOrders); i++ {
			modifyOp, deleteOp, e := s.doModifyOffer(oldOffers[i], newOrders[i], priceMultiplier, modifyOffer, hackPriceInvertForBuyOrderChangeCheck)
			if e != nil {
				return nil, e
			}
			if modifyOp != nil {
				if s.offsetTrades && !bc.checkBalance(newOrders[i].Volume, newOrders[i].Price) {
					continue
				}
				ops = append(ops, modifyOp)
			}
			if deleteOp != nil {
				deleteOps = append(deleteOps, deleteOp)
			}
		}

		// delete remaining prior offers
		for i := len(newOrders); i < len(oldOffers); i++ {
			deleteOp := s.sdex.DeleteOffer(oldOffers[i])
			deleteOps = append(deleteOps, deleteOp)
		}
	}

	// prepend deleteOps because we want to delete offers first so we "free" up our liabilities capacity to place the new/modified offers
	allOps := append(deleteOps, ops...)
	log.Printf("prepended %d deleteOps\n", len(deleteOps))

	return allOps, nil
}

// doModifyOffer returns a new modifyOp, deleteOp, error
func (s *mirrorStrategy) doModifyOffer(
	oldOffer horizon.Offer,
	newOrder model.Order,
	priceMultiplier float64,
	modifyOffer func(offer horizon.Offer, price float64, amount float64, incrementalNativeAmountRaw float64) (*build.ManageOfferBuilder, error),
	hackPriceInvertForBuyOrderChangeCheck bool, // needed because createBuy and modBuy inverts price so we need this for price comparison in doModifyOffer
) (build.TransactionMutator, build.TransactionMutator, error) {
	price := newOrder.Price.Scale(priceMultiplier)
	vol := newOrder.Volume.Scale(1.0 / s.volumeDivideBy)
	oldPrice := model.MustNumberFromString(oldOffer.Price, s.primaryConstraints.PricePrecision)
	oldVol := model.MustNumberFromString(oldOffer.Amount, s.primaryConstraints.VolumePrecision)
	if hackPriceInvertForBuyOrderChangeCheck {
		// we want to multiply oldVol by the original oldPrice so we can get the correct oldVol, since ModifyBuyOffer multiplies price * vol
		oldVol = oldVol.Multiply(*oldPrice)
		oldPrice = model.InvertNumber(oldPrice)
	}
	epsilon := 0.0001
	incrementalNativeAmountRaw := s.sdex.ComputeIncrementalNativeAmountRaw(false)
	sameOrderParams := oldPrice.EqualsPrecisionNormalized(*price, epsilon) && oldVol.EqualsPrecisionNormalized(*vol, epsilon)
	if sameOrderParams {
		// update the cached liabilities if we keep the existing offer
		if hackPriceInvertForBuyOrderChangeCheck {
			s.ieif.AddLiabilities(oldOffer.Selling, oldOffer.Buying, oldVol.Multiply(*oldPrice).AsFloat(), oldVol.AsFloat(), incrementalNativeAmountRaw)
		} else {
			s.ieif.AddLiabilities(oldOffer.Selling, oldOffer.Buying, oldVol.AsFloat(), oldVol.Multiply(*oldPrice).AsFloat(), incrementalNativeAmountRaw)
		}
		return nil, nil, nil
	}

	// convert the precision from the backing exchange to the primary exchange
	offerPrice := model.NumberByCappingPrecision(price, s.primaryConstraints.PricePrecision)
	offerAmount := model.NumberByCappingPrecision(vol, s.primaryConstraints.VolumePrecision)
	if s.offsetTrades && offerAmount.AsFloat() < s.backingConstraints.MinBaseVolume.AsFloat() {
		log.Printf("deleting level, baseVolume (%f) on backing exchange dropped below minBaseVolume of backing exchange (%f)\n",
			offerAmount.AsFloat(), s.backingConstraints.MinBaseVolume.AsFloat())
		deleteOp := s.sdex.DeleteOffer(oldOffer)
		return nil, deleteOp, nil
	}
	mo, e := modifyOffer(
		oldOffer,
		offerPrice.AsFloat(),
		offerAmount.AsFloat(),
		incrementalNativeAmountRaw,
	)
	if e != nil {
		return nil, nil, e
	}
	if mo != nil {
		// update the cached liabilities if we create a valid operation to modify the offer
		if hackPriceInvertForBuyOrderChangeCheck {
			s.ieif.AddLiabilities(oldOffer.Selling, oldOffer.Buying, offerAmount.Multiply(*offerPrice).AsFloat(), offerAmount.AsFloat(), incrementalNativeAmountRaw)
		} else {
			s.ieif.AddLiabilities(oldOffer.Selling, oldOffer.Buying, offerAmount.AsFloat(), offerAmount.Multiply(*offerPrice).AsFloat(), incrementalNativeAmountRaw)
		}
		return *mo, nil, nil
	}

	// since mo is nil we want to delete this offer
	deleteOp := s.sdex.DeleteOffer(oldOffer)
	return nil, deleteOp, nil
}

// PostUpdate changes the strategy's state after the update has taken place
func (s *mirrorStrategy) PostUpdate() error {
	return nil
}

// GetFillHandlers impl
func (s *mirrorStrategy) GetFillHandlers() ([]api.FillHandler, error) {
	if s.offsetTrades {
		return []api.FillHandler{s}, nil
	}
	return nil, nil
}

func (s *mirrorStrategy) baseVolumeToOffset(trade model.Trade, newOrderAction model.OrderAction) (newVolume *model.Number, ok bool) {
	uncommittedBase := s.baseSurplus[newOrderAction].total.Subtract(*s.baseSurplus[newOrderAction].committed)

	if uncommittedBase.AsFloat() < s.backingConstraints.MinBaseVolume.Scale(0.5).AsFloat() {
		log.Printf("offset-skip | tradeID=%s | tradeBaseAmt=%f | tradeQuoteAmt=%f | tradePriceQuote=%f | minBaseVolume=%f | newOrderAction=%s | baseSurplusTotal=%f | baseSurplusCommitted=%f\n",
			trade.TransactionID.String(),
			trade.Volume.AsFloat(),
			trade.Volume.Multiply(*trade.Price).AsFloat(),
			trade.Price.AsFloat(),
			s.backingConstraints.MinBaseVolume.AsFloat(),
			newOrderAction.String(),
			s.baseSurplus[newOrderAction].total.AsFloat(),
			s.baseSurplus[newOrderAction].committed.AsFloat())
		return nil, false
	}

	if uncommittedBase.AsFloat() > s.backingConstraints.MinBaseVolume.AsFloat() {
		newVolume = uncommittedBase
	} else {
		// we want to offset the MinBaseVolume and take a deficit in the baseSurplus on success
		newVolume = &s.backingConstraints.MinBaseVolume
	}
	return model.NumberByCappingPrecision(newVolume, s.backingConstraints.VolumePrecision), true
}

// HandleFill impl
func (s *mirrorStrategy) HandleFill(trade model.Trade) error {
	// we should only ever have one active fill handler to avoid inconsistent R/W on baseSurplus
	s.mutex.Lock()
	defer s.mutex.Unlock()

	newOrderAction := trade.OrderAction.Reverse()
	// increase the baseSurplus for the additional amount that needs to be offset because of the incoming trade
	s.baseSurplus[newOrderAction].total = s.baseSurplus[newOrderAction].total.Add(*trade.Volume)

	newVolume, ok := s.baseVolumeToOffset(trade, newOrderAction)
	if !ok {
		return nil
	}
	// commit the newVolume that we are trying to use so the next handler does not double-count this amount
	s.baseSurplus[newOrderAction].committed = s.baseSurplus[newOrderAction].committed.Add(*newVolume)

	newOrder := model.Order{
		Pair:        s.backingPair, // we want to offset trades on the backing exchange so use the backing exchange's trading pair
		OrderAction: newOrderAction,
		OrderType:   model.OrderTypeLimit,
		Price:       model.NumberByCappingPrecision(trade.Price, s.backingConstraints.PricePrecision),
		Volume:      newVolume,
		Timestamp:   nil,
	}
	log.Printf("offset-attempt | tradeID=%s | tradeBaseAmt=%f | tradeQuoteAmt=%f | tradePriceQuote=%f | newOrderAction=%s | baseSurplusTotal=%f | baseSurplusCommitted=%f | minBaseVolume=%f | newOrderBaseAmt=%f | newOrderQuoteAmt=%f | newOrderPriceQuote=%f\n",
		trade.TransactionID.String(),
		trade.Volume.AsFloat(),
		trade.Volume.Multiply(*trade.Price).AsFloat(),
		trade.Price.AsFloat(),
		newOrderAction.String(),
		s.baseSurplus[newOrderAction].total.AsFloat(),
		s.baseSurplus[newOrderAction].committed.AsFloat(),
		s.backingConstraints.MinBaseVolume.AsFloat(),
		newOrder.Volume.AsFloat(),
		newOrder.Volume.Multiply(*newOrder.Price).AsFloat(),
		newOrder.Price.AsFloat())
	transactionID, e := s.exchange.AddOrder(&newOrder)
	if e != nil {
		return fmt.Errorf("error when offsetting trade (newOrder=%s): %s", newOrder, e)
	}
	if transactionID == nil {
		return fmt.Errorf("error when offsetting trade (newOrder=%s): transactionID was <nil>", newOrder)
	}

	// update the baseSurplus on success
	s.baseSurplus[newOrderAction].total = s.baseSurplus[newOrderAction].total.Subtract(*newVolume)
	s.baseSurplus[newOrderAction].committed = s.baseSurplus[newOrderAction].committed.Subtract(*newVolume)

	log.Printf("offset-success | tradeID=%s | tradeBaseAmt=%f | tradeQuoteAmt=%f | tradePriceQuote=%f | newOrderAction=%s | baseSurplusTotal=%f | baseSurplusCommitted=%f | minBaseVolume=%f | newOrderBaseAmt=%f | newOrderQuoteAmt=%f | newOrderPriceQuote=%f | transactionID=%s\n",
		trade.TransactionID.String(),
		trade.Volume.AsFloat(),
		trade.Volume.Multiply(*trade.Price).AsFloat(),
		trade.Price.AsFloat(),
		newOrderAction.String(),
		s.baseSurplus[newOrderAction].total.AsFloat(),
		s.baseSurplus[newOrderAction].committed.AsFloat(),
		s.backingConstraints.MinBaseVolume.AsFloat(),
		newOrder.Volume.AsFloat(),
		newOrder.Volume.Multiply(*newOrder.Price).AsFloat(),
		newOrder.Price.AsFloat(),
		transactionID)
	return nil
}

// balanceCoordinator coordinates the balances from the backing exchange with orders placed on the primary exchange
type balanceCoordinator struct {
	placedUnits      *model.Number
	backingBalance   *model.Number
	backingAssetType string
	isBackingBuy     bool
}

func (b *balanceCoordinator) checkBalance(vol *model.Number, price *model.Number) bool {
	additionalUnits := vol
	if b.isBackingBuy {
		additionalUnits = vol.Multiply(*price)
	}

	newPlacedUnits := b.placedUnits.Add(*additionalUnits)
	if newPlacedUnits.AsFloat() > b.backingBalance.AsFloat() {
		log.Printf("skip level creation, not enough balance of %s asset on backing exchange: %s (needs at least %s)\n", b.backingAssetType, b.backingBalance.AsString(), newPlacedUnits.AsString())
		return false
	}

	b.placedUnits = newPlacedUnits
	return true
}<|MERGE_RESOLUTION|>--- conflicted
+++ resolved
@@ -62,7 +62,6 @@
 
 // mirrorConfig contains the configuration params for this strategy
 type mirrorConfig struct {
-<<<<<<< HEAD
 	Exchange                string              `valid:"-" toml:"EXCHANGE"`
 	ExchangeBase            string              `valid:"-" toml:"EXCHANGE_BASE"`
 	ExchangeQuote           string              `valid:"-" toml:"EXCHANGE_QUOTE"`
@@ -75,35 +74,20 @@
 	MinQuoteVolumeOverride  *float64            `valid:"-" toml:"MIN_QUOTE_VOLUME_OVERRIDE"`
 	OffsetTrades            bool                `valid:"-" toml:"OFFSET_TRADES"`
 	ExchangeAPIKeys         exchangeAPIKeysToml `valid:"-" toml:"EXCHANGE_API_KEYS"`
-=======
-	Exchange        string              `valid:"-" toml:"EXCHANGE"`
-	ExchangeBase    string              `valid:"-" toml:"EXCHANGE_BASE"`
-	ExchangeQuote   string              `valid:"-" toml:"EXCHANGE_QUOTE"`
-	OrderbookDepth  int32               `valid:"-" toml:"ORDERBOOK_DEPTH"`
-	VolumeDivideBy  float64             `valid:"-" toml:"VOLUME_DIVIDE_BY"`
-	PerLevelSpread  float64             `valid:"-" toml:"PER_LEVEL_SPREAD"`
-	MinBaseVolume   float64             `valid:"-" toml:"MIN_BASE_VOLUME"`
-	OffsetTrades    bool                `valid:"-" toml:"OFFSET_TRADES"`
-	ExchangeAPIKeys exchangeAPIKeysToml `valid:"-" toml:"EXCHANGE_API_KEYS"`
-	ExchangeParams  exchangeParamsToml  `valid:"-" toml:"EXCHANGE_PARAMS"`
-	ExchangeHeaders exchangeHeadersToml `valid:"-" toml:"EXCHANGE_HEADERS"`
->>>>>>> db16ab0a
+	ExchangeParams          exchangeParamsToml  `valid:"-" toml:"EXCHANGE_PARAMS"`
+	ExchangeHeaders         exchangeHeadersToml `valid:"-" toml:"EXCHANGE_HEADERS"`
 }
 
 // String impl.
 func (c mirrorConfig) String() string {
 	return utils.StructString(c, map[string]func(interface{}) interface{}{
-<<<<<<< HEAD
 		"EXCHANGE_API_KEYS":         utils.Hide,
+		"EXCHANGE_PARAMS":           utils.Hide,
+		"EXCHANGE_HEADERS":          utils.Hide,
 		"PRICE_PRECISION_OVERRIDE":  utils.UnwrapInt8Pointer,
 		"VOLUME_PRECISION_OVERRIDE": utils.UnwrapInt8Pointer,
 		"MIN_BASE_VOLUME_OVERRIDE":  utils.UnwrapFloat64Pointer,
 		"MIN_QUOTE_VOLUME_OVERRIDE": utils.UnwrapFloat64Pointer,
-=======
-		"EXCHANGE_API_KEYS": utils.Hide,
-		"EXCHANGE_PARAMS": utils.Hide,
-		"EXCHANGE_HEADERS": utils.Hide,
->>>>>>> db16ab0a
 	})
 }
 
