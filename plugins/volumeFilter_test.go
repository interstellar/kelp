package plugins

import (
	"database/sql"
	"fmt"
	"testing"

	"github.com/openlyinc/pointy"
	"github.com/stellar/kelp/queries"
	"github.com/stellar/kelp/support/utils"

	hProtocol "github.com/stellar/go/protocols/horizon"
	"github.com/stellar/go/txnbuild"
	"github.com/stellar/kelp/model"
	"github.com/stretchr/testify/assert"
)

func makeWantVolumeFilter(config *VolumeFilterConfig, marketIDs []string, accountIDs []string, action queries.DailyVolumeAction) *volumeFilter {
	query, e := queries.MakeDailyVolumeByDateForMarketIdsAction(&sql.DB{}, marketIDs, action, accountIDs)
	if e != nil {
		panic(e)
	}

	return &volumeFilter{
		name:                   "volumeFilter",
		configValue:            "",
		baseAsset:              utils.NativeAsset,
		quoteAsset:             utils.NativeAsset,
		config:                 config,
		dailyVolumeByDateQuery: query,
	}
}

func TestMakeFilterVolume(t *testing.T) {
	testAssetDisplayFn := model.MakeSdexMappedAssetDisplayFn(map[model.Asset]hProtocol.Asset{model.Asset("XLM"): utils.NativeAsset})
	configValue := ""
	tradingPair := &model.TradingPair{Base: "XLM", Quote: "XLM"}
	modes := []volumeFilterMode{volumeFilterModeExact, volumeFilterModeIgnore}

	testCases := []struct {
		name          string
		exchangeName  string
		marketIDs     []string
		accountIDs    []string
		wantMarketIDs []string
		wantFilter    *volumeFilter
	}{
		// TODO DS Confirm the empty config fails once validation is added to the constructor
		{
			name:          "0 market id or account id",
			exchangeName:  "exchange 2",
			marketIDs:     []string{},
			accountIDs:    []string{},
			wantMarketIDs: []string{"9db20cdd56"},
		},
		{
			name:          "1 market id",
			exchangeName:  "exchange 1",
			marketIDs:     []string{"marketID"},
			accountIDs:    []string{},
			wantMarketIDs: []string{"6d9862b0e2", "marketID"},
		},
		{
			name:          "2 market ids",
			exchangeName:  "exchange 2",
			marketIDs:     []string{"marketID1", "marketID2"},
			accountIDs:    []string{},
			wantMarketIDs: []string{"9db20cdd56", "marketID1", "marketID2"},
		},
		{
			name:          "2 dupe market ids, 1 distinct",
			exchangeName:  "exchange 1",
			marketIDs:     []string{"marketID1", "marketID1", "marketID2"},
			accountIDs:    []string{},
			wantMarketIDs: []string{"6d9862b0e2", "marketID1", "marketID2"},
		},
		{
			name:          "1 account id",
			exchangeName:  "exchange 2",
			marketIDs:     []string{},
			accountIDs:    []string{"accountID"},
			wantMarketIDs: []string{"9db20cdd56"},
		},
		{
			name:          "2 account ids",
			exchangeName:  "exchange 1",
			marketIDs:     []string{},
			accountIDs:    []string{"accountID1", "accountID2"},
			wantMarketIDs: []string{"6d9862b0e2"},
		},
		{
			name:          "account and market ids",
			exchangeName:  "exchange 2",
			marketIDs:     []string{"marketID"},
			accountIDs:    []string{"accountID"},
			wantMarketIDs: []string{"9db20cdd56", "marketID"},
		},
	}

	for _, k := range testCases {
		// this lets us test both types of modes when varying the market and account ids
		for _, m := range modes {
<<<<<<< HEAD
			// this lets us run the for-loop below for both base and quote units within the config
			baseCapInBaseConfig := makeRawVolumeFilterConfig(
				pointy.Float64(1.0),
				nil,
				m,
				k.marketIDs,
				k.accountIDs,
			)
			baseCapInQuoteConfig := makeRawVolumeFilterConfig(
				nil,
				pointy.Float64(1.0),
				m,
				k.marketIDs,
				k.accountIDs,
			)
			for _, config := range []*VolumeFilterConfig{baseCapInBaseConfig, baseCapInQuoteConfig} {
				// configType is used to represent the type of config when printing test name
				configType := "quote"
				if config.BaseAssetCapInBaseUnits != nil {
					configType = "base"
				}
=======
			// this lets us test both buy and sell
			// TODO DS Add buy action
			for _, action := range []queries.DailyVolumeAction{queries.DailyVolumeActionSell} {
				// this lets us run the for-loop below for both base and quote units within the config
				baseCapInBaseConfig := makeRawVolumeFilterConfig(
					pointy.Float64(1.0),
					nil,
					action,
					m,
					k.marketIDs,
					k.accountIDs,
				)
				baseCapInQuoteConfig := makeRawVolumeFilterConfig(
					nil,
					pointy.Float64(1.0),
					action,
					m,
					k.marketIDs,
					k.accountIDs,
				)
				for _, config := range []*VolumeFilterConfig{baseCapInBaseConfig, baseCapInQuoteConfig} {
					// configType is used to represent the type of config when printing test name
					configType := "quote"
					if config.BaseAssetCapInBaseUnits != nil {
						configType = "base"
					}
>>>>>>> d8e7d2d9

					// TODO DS Vary filter action between buy and sell, once buy logic is implemented.
					wantFilter := makeWantVolumeFilter(config, k.wantMarketIDs, k.accountIDs, action)
					t.Run(fmt.Sprintf("%s/%s/%s", k.name, configType, m), func(t *testing.T) {
						actual, e := makeFilterVolume(
							configValue,
							k.exchangeName,
							tradingPair,
							testAssetDisplayFn,
							utils.NativeAsset,
							utils.NativeAsset,
							&sql.DB{},
							config,
						)

						if !assert.Nil(t, e) {
							return
						}

						assert.Equal(t, wantFilter, actual)
					})
				}
			}
		}
	}
}

func TestVolumeFilterFn(t *testing.T) {
	testCases := []struct {
		name           string
		mode           volumeFilterMode
		baseCapInBase  *float64
		baseCapInQuote *float64
		otbBase        *float64
		otbQuote       *float64
		tbbBase        *float64
		tbbQuote       *float64
		inputOp        *txnbuild.ManageSellOffer
		wantOp         *txnbuild.ManageSellOffer
		wantTbbBase    *float64
		wantTbbQuote   *float64
	}{
		{
			name:           "1. selling, base units sell cap, don't keep selling base, exact mode",
			mode:           volumeFilterModeExact,
			baseCapInBase:  pointy.Float64(0.0),
			baseCapInQuote: nil,
			otbBase:        pointy.Float64(0.0),
			otbQuote:       pointy.Float64(0.0),
			tbbBase:        pointy.Float64(0.0),
			tbbQuote:       pointy.Float64(0.0),
			inputOp:        makeManageSellOffer("2.0", "100.0"),
			wantOp:         nil,
			wantTbbBase:    pointy.Float64(0.0),
			wantTbbQuote:   pointy.Float64(0.0),
		},
		{
			name:           "2. selling, base units sell cap, don't keep selling base, ignore mode",
			mode:           volumeFilterModeIgnore,
			baseCapInBase:  pointy.Float64(0.0),
			baseCapInQuote: nil,
			otbBase:        pointy.Float64(0.0),
			otbQuote:       pointy.Float64(0.0),
			tbbBase:        pointy.Float64(0.0),
			tbbQuote:       pointy.Float64(0.0),
			inputOp:        makeManageSellOffer("2.0", "100.0"),
			wantOp:         nil,
			wantTbbBase:    pointy.Float64(0.0),
			wantTbbQuote:   pointy.Float64(0.0),
		},
		{
			name:           "3. selling, base units sell cap, keep selling base, exact mode",
			mode:           volumeFilterModeExact,
			baseCapInBase:  pointy.Float64(1.0),
			baseCapInQuote: nil,
			otbBase:        pointy.Float64(0.0),
			otbQuote:       pointy.Float64(0.0),
			tbbBase:        pointy.Float64(0.0),
			tbbQuote:       pointy.Float64(0.0),
			inputOp:        makeManageSellOffer("2.0", "100.0"),
			wantOp:         makeManageSellOffer("2.0", "1.0000000"),
			wantTbbBase:    pointy.Float64(1.0),
			wantTbbQuote:   pointy.Float64(2.0),
		},
		{
			name:           "4. selling, base units sell cap, keep selling base, ignore mode",
			mode:           volumeFilterModeIgnore,
			baseCapInBase:  pointy.Float64(1.0),
			baseCapInQuote: nil,
			otbBase:        pointy.Float64(0.0),
			otbQuote:       pointy.Float64(0.0),
			tbbBase:        pointy.Float64(0.0),
			tbbQuote:       pointy.Float64(0.0),
			inputOp:        makeManageSellOffer("2.0", "100.0"),
			wantOp:         nil,
			wantTbbBase:    pointy.Float64(0.0),
			wantTbbQuote:   pointy.Float64(0.0),
		},
		{
			name:           "7. selling, quote units sell cap, don't keep selling quote, exact mode",
			mode:           volumeFilterModeExact,
			baseCapInBase:  nil,
			baseCapInQuote: pointy.Float64(0),
			otbBase:        pointy.Float64(0.0),
			otbQuote:       pointy.Float64(0.0),
			tbbBase:        pointy.Float64(0.0),
			tbbQuote:       pointy.Float64(0.0),
			inputOp:        makeManageSellOffer("2.0", "100.0"),
			wantOp:         nil,
			wantTbbBase:    pointy.Float64(0.0),
			wantTbbQuote:   pointy.Float64(0.0),
		},
		{
			name:           "8. selling, quote units sell cap, don't keep selling quote, ignore mode",
			mode:           volumeFilterModeIgnore,
			baseCapInBase:  nil,
			baseCapInQuote: pointy.Float64(0),
			otbBase:        pointy.Float64(0.0),
			otbQuote:       pointy.Float64(0.0),
			tbbBase:        pointy.Float64(0.0),
			tbbQuote:       pointy.Float64(0.0),
			inputOp:        makeManageSellOffer("2.0", "100.0"),
			wantOp:         nil,
			wantTbbBase:    pointy.Float64(0.0),
			wantTbbQuote:   pointy.Float64(0.0),
		},
		{
			name:           "9. selling, quote units sell cap, keep selling quote, exact mode",
			mode:           volumeFilterModeExact,
			baseCapInBase:  nil,
			baseCapInQuote: pointy.Float64(1.0),
			otbBase:        pointy.Float64(0.0),
			otbQuote:       pointy.Float64(0.0),
			tbbBase:        pointy.Float64(0.0),
			tbbQuote:       pointy.Float64(0.0),
			inputOp:        makeManageSellOffer("2.0", "100.0"),
			wantOp:         makeManageSellOffer("2.0", "0.5000000"),
			wantTbbBase:    pointy.Float64(0.5),
			wantTbbQuote:   pointy.Float64(1.0),
		},
		{
			name:           "10. selling, quote units sell cap, keep selling quote, ignore mode",
			mode:           volumeFilterModeIgnore,
			baseCapInBase:  nil,
			baseCapInQuote: pointy.Float64(1.0),
			otbBase:        pointy.Float64(0.0),
			otbQuote:       pointy.Float64(0.0),
			tbbBase:        pointy.Float64(0.0),
			tbbQuote:       pointy.Float64(0.0),
			inputOp:        makeManageSellOffer("2.0", "100.0"),
			wantOp:         nil,
			wantTbbBase:    pointy.Float64(0.0),
			wantTbbQuote:   pointy.Float64(0.0),
		},
	}

	// we fix the marketIDs and accountIDs, since volumeFilterFn output does not depend on them
	marketIDs := []string{}
	accountIDs := []string{}

	for _, k := range testCases {
<<<<<<< HEAD
		t.Run(k.name, func(t *testing.T) {
			// exactly one of the two cap values must be set
			if k.baseCapInBase == nil && k.baseCapInQuote == nil {
				assert.Fail(t, "either one of the two cap values must be set")
				return
			}

			if k.baseCapInBase != nil && k.baseCapInQuote != nil {
				assert.Fail(t, "both of the cap values cannot be set")
				return
			}

			dailyOTB := makeRawVolumeFilterConfig(k.otbBase, k.otbQuote, k.mode, marketIDs, accountIDs)
			dailyTBBAccumulator := makeRawVolumeFilterConfig(k.tbbBase, k.tbbQuote, k.mode, marketIDs, accountIDs)
			lp := limitParameters{
				baseAssetCapInBaseUnits:  k.baseCapInBase,
				baseAssetCapInQuoteUnits: k.baseCapInQuote,
				mode:                     k.mode,
			}
=======
		for _, action := range []queries.DailyVolumeAction{queries.DailyVolumeActionSell} {
			t.Run(k.name, func(t *testing.T) {
				// exactly one of the two cap values must be set
				if k.sellBaseCapInBase == nil && k.sellBaseCapInQuote == nil {
					assert.Fail(t, "either one of the two cap values must be set")
					return
				}

				if k.sellBaseCapInBase != nil && k.sellBaseCapInQuote != nil {
					assert.Fail(t, "both of the cap values cannot be set")
					return
				}
>>>>>>> d8e7d2d9

				dailyOTB := makeRawVolumeFilterConfig(k.otbBase, k.otbQuote, action, k.mode, marketIDs, accountIDs)
				dailyTBBAccumulator := makeRawVolumeFilterConfig(k.tbbBase, k.tbbQuote, action, k.mode, marketIDs, accountIDs)
				lp := limitParameters{
					baseAssetCapInBaseUnits:  k.sellBaseCapInBase,
					baseAssetCapInQuoteUnits: k.sellBaseCapInQuote,
					mode:                     k.mode,
				}

				actual, e := volumeFilterFn(dailyOTB, dailyTBBAccumulator, k.inputOp, utils.NativeAsset, utils.NativeAsset, lp)
				if !assert.Nil(t, e) {
					return
				}
				assert.Equal(t, k.wantOp, actual)

				wantTBBAccumulator := makeRawVolumeFilterConfig(k.wantTbbBase, k.wantTbbQuote, action, k.mode, marketIDs, accountIDs)
				assert.Equal(t, wantTBBAccumulator, dailyTBBAccumulator)
			})
		}
	}
}

func makeManageSellOffer(price string, amount string) *txnbuild.ManageSellOffer {
	return &txnbuild.ManageSellOffer{
		Buying:  txnbuild.NativeAsset{},
		Selling: txnbuild.NativeAsset{},
		Price:   price,
		Amount:  amount,
	}
}<|MERGE_RESOLUTION|>--- conflicted
+++ resolved
@@ -100,29 +100,6 @@
 	for _, k := range testCases {
 		// this lets us test both types of modes when varying the market and account ids
 		for _, m := range modes {
-<<<<<<< HEAD
-			// this lets us run the for-loop below for both base and quote units within the config
-			baseCapInBaseConfig := makeRawVolumeFilterConfig(
-				pointy.Float64(1.0),
-				nil,
-				m,
-				k.marketIDs,
-				k.accountIDs,
-			)
-			baseCapInQuoteConfig := makeRawVolumeFilterConfig(
-				nil,
-				pointy.Float64(1.0),
-				m,
-				k.marketIDs,
-				k.accountIDs,
-			)
-			for _, config := range []*VolumeFilterConfig{baseCapInBaseConfig, baseCapInQuoteConfig} {
-				// configType is used to represent the type of config when printing test name
-				configType := "quote"
-				if config.BaseAssetCapInBaseUnits != nil {
-					configType = "base"
-				}
-=======
 			// this lets us test both buy and sell
 			// TODO DS Add buy action
 			for _, action := range []queries.DailyVolumeAction{queries.DailyVolumeActionSell} {
@@ -149,7 +126,6 @@
 					if config.BaseAssetCapInBaseUnits != nil {
 						configType = "base"
 					}
->>>>>>> d8e7d2d9
 
 					// TODO DS Vary filter action between buy and sell, once buy logic is implemented.
 					wantFilter := makeWantVolumeFilter(config, k.wantMarketIDs, k.accountIDs, action)
@@ -311,27 +287,6 @@
 	accountIDs := []string{}
 
 	for _, k := range testCases {
-<<<<<<< HEAD
-		t.Run(k.name, func(t *testing.T) {
-			// exactly one of the two cap values must be set
-			if k.baseCapInBase == nil && k.baseCapInQuote == nil {
-				assert.Fail(t, "either one of the two cap values must be set")
-				return
-			}
-
-			if k.baseCapInBase != nil && k.baseCapInQuote != nil {
-				assert.Fail(t, "both of the cap values cannot be set")
-				return
-			}
-
-			dailyOTB := makeRawVolumeFilterConfig(k.otbBase, k.otbQuote, k.mode, marketIDs, accountIDs)
-			dailyTBBAccumulator := makeRawVolumeFilterConfig(k.tbbBase, k.tbbQuote, k.mode, marketIDs, accountIDs)
-			lp := limitParameters{
-				baseAssetCapInBaseUnits:  k.baseCapInBase,
-				baseAssetCapInQuoteUnits: k.baseCapInQuote,
-				mode:                     k.mode,
-			}
-=======
 		for _, action := range []queries.DailyVolumeAction{queries.DailyVolumeActionSell} {
 			t.Run(k.name, func(t *testing.T) {
 				// exactly one of the two cap values must be set
@@ -343,8 +298,7 @@
 				if k.sellBaseCapInBase != nil && k.sellBaseCapInQuote != nil {
 					assert.Fail(t, "both of the cap values cannot be set")
 					return
-				}
->>>>>>> d8e7d2d9
+        }
 
 				dailyOTB := makeRawVolumeFilterConfig(k.otbBase, k.otbQuote, action, k.mode, marketIDs, accountIDs)
 				dailyTBBAccumulator := makeRawVolumeFilterConfig(k.tbbBase, k.tbbQuote, action, k.mode, marketIDs, accountIDs)
