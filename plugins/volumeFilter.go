package plugins

import (
	"database/sql"
	"fmt"
	"log"
	"strconv"
	"strings"
	"time"

	hProtocol "github.com/stellar/go/protocols/horizon"
	"github.com/stellar/go/txnbuild"
	"github.com/stellar/kelp/model"
	"github.com/stellar/kelp/queries"
	"github.com/stellar/kelp/support/postgresdb"
	"github.com/stellar/kelp/support/utils"
)

type volumeFilterMode string

// type of volumeFilterMode
const (
	volumeFilterModeExact  volumeFilterMode = "exact"
	volumeFilterModeIgnore volumeFilterMode = "ignore"
)

func parseVolumeFilterMode(mode string) (volumeFilterMode, error) {
	if mode == string(volumeFilterModeExact) {
		return volumeFilterModeExact, nil
	} else if mode == string(volumeFilterModeIgnore) {
		return volumeFilterModeIgnore, nil
	}
	return volumeFilterModeExact, fmt.Errorf("invalid input mode '%s'", mode)
}

// VolumeFilterConfig ensures that any one constraint that is hit will result in deleting all offers and pausing until limits are no longer constrained
type VolumeFilterConfig struct {
	BaseAssetCapInBaseUnits  *float64
	BaseAssetCapInQuoteUnits *float64
	action                   queries.DailyVolumeAction
	mode                     volumeFilterMode
	additionalMarketIDs      []string
	optionalAccountIDs       []string
	// buyBaseAssetCapInBaseUnits   *float64
	// buyBaseAssetCapInQuoteUnits  *float64
}

type limitParameters struct {
	baseAssetCapInBaseUnits  *float64
	baseAssetCapInQuoteUnits *float64
	mode                     volumeFilterMode
}

type volumeFilter struct {
	name                   string
	configValue            string
	baseAsset              hProtocol.Asset
	quoteAsset             hProtocol.Asset
	config                 *VolumeFilterConfig
	dailyVolumeByDateQuery *queries.DailyVolumeByDate
}

// makeFilterVolume makes a submit filter that limits orders placed based on the daily volume traded
func makeFilterVolume(
	configValue string,
	exchangeName string,
	tradingPair *model.TradingPair,
	assetDisplayFn model.AssetDisplayFn,
	baseAsset hProtocol.Asset,
	quoteAsset hProtocol.Asset,
	db *sql.DB,
	config *VolumeFilterConfig,
) (SubmitFilter, error) {
	// use assetDisplayFn to make baseAssetString and quoteAssetString because it is issuer independent for non-sdex exchanges keeping a consistent marketID
	baseAssetString, e := assetDisplayFn(tradingPair.Base)
	if e != nil {
		return nil, fmt.Errorf("could not convert base asset (%s) from trading pair via the passed in assetDisplayFn: %s", string(tradingPair.Base), e)
	}
	quoteAssetString, e := assetDisplayFn(tradingPair.Quote)
	if e != nil {
		return nil, fmt.Errorf("could not convert quote asset (%s) from trading pair via the passed in assetDisplayFn: %s", string(tradingPair.Quote), e)
	}

	marketID := MakeMarketID(exchangeName, baseAssetString, quoteAssetString)
	marketIDs := utils.Dedupe(append([]string{marketID}, config.additionalMarketIDs...))
	dailyVolumeByDateQuery, e := queries.MakeDailyVolumeByDateForMarketIdsAction(db, marketIDs, config.action, config.optionalAccountIDs)
	if e != nil {
		return nil, fmt.Errorf("could not make daily volume by date Query: %s", e)
	}

	// TODO DS Validate the config, to have exactly one asset cap defined; a valid mode; non-nil market IDs; and non-nil optional account IDs.

	return &volumeFilter{
		name:                   "volumeFilter",
		configValue:            configValue,
		baseAsset:              baseAsset,
		quoteAsset:             quoteAsset,
		config:                 config,
		dailyVolumeByDateQuery: dailyVolumeByDateQuery,
	}, nil
}

var _ SubmitFilter = &volumeFilter{}

// Validate ensures validity
func (c *VolumeFilterConfig) Validate() error {
	if c.isEmpty() {
		return fmt.Errorf("the volumeFilterConfig was empty")
	}
	return nil
}

// String is the stringer method
func (c *VolumeFilterConfig) String() string {
	return fmt.Sprintf("VolumeFilterConfig[BaseAssetCapInBaseUnits=%s, BaseAssetCapInQuoteUnits=%s, mode=%s, action=%s, additionalMarketIDs=%v, optionalAccountIDs=%v]",
		utils.CheckedFloatPtr(c.BaseAssetCapInBaseUnits), utils.CheckedFloatPtr(c.BaseAssetCapInQuoteUnits), c.mode, c.action, c.additionalMarketIDs, c.optionalAccountIDs)
}

func (f *volumeFilter) Apply(ops []txnbuild.Operation, sellingOffers []hProtocol.Offer, buyingOffers []hProtocol.Offer) ([]txnbuild.Operation, error) {
	dateString := time.Now().UTC().Format(postgresdb.DateFormatString)
	// TODO do for buying base and also for flipped marketIDs
	queryResult, e := f.dailyVolumeByDateQuery.QueryRow(dateString)
	if e != nil {
		return nil, fmt.Errorf("could not load dailyValuesByDate for today (%s): %s", dateString, e)
	}
	dailyValuesBaseSold, ok := queryResult.(*queries.DailyVolume)
	if !ok {
		return nil, fmt.Errorf("incorrect type returned from DailyVolumeByDate query, expecting '*queries.DailyVolume' but was '%T'", queryResult)
	}

	log.Printf("dailyValuesByDate for today (%s): baseSoldUnits = %.8f %s, quoteCostUnits = %.8f %s (%s)\n",
		dateString, dailyValuesBaseSold.BaseVol, utils.Asset2String(f.baseAsset), dailyValuesBaseSold.QuoteVol, utils.Asset2String(f.quoteAsset), f.config)

	// daily on-the-books
	dailyOTB := &VolumeFilterConfig{
		BaseAssetCapInBaseUnits:  &dailyValuesBaseSold.BaseVol,
		BaseAssetCapInQuoteUnits: &dailyValuesBaseSold.QuoteVol,
	}
	// daily to-be-booked starts out as empty and accumulates the values of the operations
	dailyTbbBase := 0.0
	dailyTbbSellQuote := 0.0
	dailyTBB := &VolumeFilterConfig{
		BaseAssetCapInBaseUnits:  &dailyTbbBase,
		BaseAssetCapInQuoteUnits: &dailyTbbSellQuote,
	}

	innerFn := func(op *txnbuild.ManageSellOffer) (*txnbuild.ManageSellOffer, error) {
		limitParameters := limitParameters{
			baseAssetCapInBaseUnits:  f.config.BaseAssetCapInBaseUnits,
			baseAssetCapInQuoteUnits: f.config.BaseAssetCapInQuoteUnits,
			mode:                     f.config.mode,
		}
		return volumeFilterFn(dailyOTB, dailyTBB, op, f.baseAsset, f.quoteAsset, limitParameters)
	}
	ops, e = filterOps(f.name, f.baseAsset, f.quoteAsset, sellingOffers, buyingOffers, ops, innerFn)
	if e != nil {
		return nil, fmt.Errorf("could not apply filter: %s", e)
	}
	return ops, nil
}

func volumeFilterFn(dailyOTB *VolumeFilterConfig, dailyTBBAccumulator *VolumeFilterConfig, op *txnbuild.ManageSellOffer, baseAsset hProtocol.Asset, quoteAsset hProtocol.Asset, lp limitParameters) (*txnbuild.ManageSellOffer, error) {
	isSell, e := utils.IsSelling(baseAsset, quoteAsset, op.Selling, op.Buying)
	if e != nil {
		return nil, fmt.Errorf("error when running the isSelling check for offer '%+v': %s", *op, e)
	}

	sellPrice, e := strconv.ParseFloat(op.Price, 64)
	if e != nil {
		return nil, fmt.Errorf("could not convert price (%s) to float: %s", op.Price, e)
	}

	amountValueUnitsBeingSold, e := strconv.ParseFloat(op.Amount, 64)
	if e != nil {
		return nil, fmt.Errorf("could not convert amount (%s) to float: %s", op.Amount, e)
	}

	if isSell {
		opToReturn := op
		newAmountBeingSold := amountValueUnitsBeingSold
		var keepSellingBase bool
		var keepSellingQuote bool
<<<<<<< HEAD
		if lp.baseAssetCapInBaseUnits != nil {
			projectedSoldInBaseUnits := *dailyOTB.BaseAssetCapInBaseUnits + *dailyTBB.BaseAssetCapInBaseUnits + amountValueUnitsBeingSold
			keepSellingBase = projectedSoldInBaseUnits <= *lp.baseAssetCapInBaseUnits
			newAmountString := ""
			if lp.mode == volumeFilterModeExact && !keepSellingBase {
				newAmount := *lp.baseAssetCapInBaseUnits - *dailyOTB.BaseAssetCapInBaseUnits - *dailyTBB.BaseAssetCapInBaseUnits
=======
		if lp.sellBaseAssetCapInBaseUnits != nil {
			projectedSoldInBaseUnits := *dailyOTB.SellBaseAssetCapInBaseUnits + *dailyTBBAccumulator.SellBaseAssetCapInBaseUnits + amountValueUnitsBeingSold
			keepSellingBase = projectedSoldInBaseUnits <= *lp.sellBaseAssetCapInBaseUnits
			newAmountString := ""
			if lp.mode == volumeFilterModeExact && !keepSellingBase {
				newAmount := *lp.sellBaseAssetCapInBaseUnits - *dailyOTB.SellBaseAssetCapInBaseUnits - *dailyTBBAccumulator.SellBaseAssetCapInBaseUnits
>>>>>>> d2b1e483
				if newAmount > 0 {
					newAmountBeingSold = newAmount
					opToReturn.Amount = fmt.Sprintf("%.7f", newAmountBeingSold)
					keepSellingBase = true
					newAmountString = ", newAmountString = " + opToReturn.Amount
				}
			}
			log.Printf("volumeFilter:  selling (base units), price=%.8f amount=%.8f, keep = (projectedSoldInBaseUnits) %.7f <= %.7f (config.BaseAssetCapInBaseUnits): keepSellingBase = %v%s", sellPrice, amountValueUnitsBeingSold, projectedSoldInBaseUnits, *lp.baseAssetCapInBaseUnits, keepSellingBase, newAmountString)
		} else {
			keepSellingBase = true
		}

<<<<<<< HEAD
		if lp.baseAssetCapInQuoteUnits != nil {
			projectedSoldInQuoteUnits := *dailyOTB.BaseAssetCapInQuoteUnits + *dailyTBB.BaseAssetCapInQuoteUnits + (newAmountBeingSold * sellPrice)
			keepSellingQuote = projectedSoldInQuoteUnits <= *lp.baseAssetCapInQuoteUnits
			newAmountString := ""
			if lp.mode == volumeFilterModeExact && !keepSellingQuote {
				newAmount := (*lp.baseAssetCapInQuoteUnits - *dailyOTB.BaseAssetCapInQuoteUnits - *dailyTBB.BaseAssetCapInQuoteUnits) / sellPrice
=======
		if lp.sellBaseAssetCapInQuoteUnits != nil {
			projectedSoldInQuoteUnits := *dailyOTB.SellBaseAssetCapInQuoteUnits + *dailyTBBAccumulator.SellBaseAssetCapInQuoteUnits + (newAmountBeingSold * sellPrice)
			keepSellingQuote = projectedSoldInQuoteUnits <= *lp.sellBaseAssetCapInQuoteUnits
			newAmountString := ""
			if lp.mode == volumeFilterModeExact && !keepSellingQuote {
				newAmount := (*lp.sellBaseAssetCapInQuoteUnits - *dailyOTB.SellBaseAssetCapInQuoteUnits - *dailyTBBAccumulator.SellBaseAssetCapInQuoteUnits) / sellPrice
>>>>>>> d2b1e483
				if newAmount > 0 {
					newAmountBeingSold = newAmount
					opToReturn.Amount = fmt.Sprintf("%.7f", newAmountBeingSold)
					keepSellingQuote = true
					newAmountString = ", newAmountString = " + opToReturn.Amount
				}
			}
			log.Printf("volumeFilter: selling (quote units), price=%.8f amount=%.8f, keep = (projectedSoldInQuoteUnits) %.7f <= %.7f (config.BaseAssetCapInQuoteUnits): keepSellingQuote = %v%s", sellPrice, amountValueUnitsBeingSold, projectedSoldInQuoteUnits, *lp.baseAssetCapInQuoteUnits, keepSellingQuote, newAmountString)
		} else {
			keepSellingQuote = true
		}

		if keepSellingBase && keepSellingQuote {
			// update the dailyTBB to include the additional amounts so they can be used in the calculation of the next operation
<<<<<<< HEAD
			*dailyTBB.BaseAssetCapInBaseUnits += newAmountBeingSold
			*dailyTBB.BaseAssetCapInQuoteUnits += (newAmountBeingSold * sellPrice)
=======
			*dailyTBBAccumulator.SellBaseAssetCapInBaseUnits += newAmountBeingSold
			*dailyTBBAccumulator.SellBaseAssetCapInQuoteUnits += (newAmountBeingSold * sellPrice)
>>>>>>> d2b1e483
			return opToReturn, nil
		}
	} else {
		// TODO buying side - we need to implement this to support buy side filters; extract common logic from the above sell side case
	}

	// we don't want to keep it so return the dropped command
	return nil, nil
}

// String is the Stringer method
func (f *volumeFilter) String() string {
	return f.configValue
}

// isBase returns true if the filter is on the amount of the base asset sold, false otherwise
func (f *volumeFilter) isSellingBase() bool {
	return strings.Contains(f.configValue, "/sell/base/")
}

func (f *volumeFilter) mustGetBaseAssetCapInBaseUnits() (float64, error) {
	value := f.config.BaseAssetCapInBaseUnits
	if value == nil {
		return 0.0, fmt.Errorf("BaseAssetCapInBaseUnits is nil, config = %v", f.config)
	}
	return *value, nil
}

func (c *VolumeFilterConfig) isEmpty() bool {
	if c.BaseAssetCapInBaseUnits != nil {
		return false
	}
	if c.BaseAssetCapInQuoteUnits != nil {
		return false
	}
	return true
}<|MERGE_RESOLUTION|>--- conflicted
+++ resolved
@@ -180,21 +180,12 @@
 		newAmountBeingSold := amountValueUnitsBeingSold
 		var keepSellingBase bool
 		var keepSellingQuote bool
-<<<<<<< HEAD
 		if lp.baseAssetCapInBaseUnits != nil {
-			projectedSoldInBaseUnits := *dailyOTB.BaseAssetCapInBaseUnits + *dailyTBB.BaseAssetCapInBaseUnits + amountValueUnitsBeingSold
+			projectedSoldInBaseUnits := *dailyOTB.BaseAssetCapInBaseUnits + *dailyTBBAccumulator.BaseAssetCapInBaseUnits + amountValueUnitsBeingSold
 			keepSellingBase = projectedSoldInBaseUnits <= *lp.baseAssetCapInBaseUnits
 			newAmountString := ""
 			if lp.mode == volumeFilterModeExact && !keepSellingBase {
-				newAmount := *lp.baseAssetCapInBaseUnits - *dailyOTB.BaseAssetCapInBaseUnits - *dailyTBB.BaseAssetCapInBaseUnits
-=======
-		if lp.sellBaseAssetCapInBaseUnits != nil {
-			projectedSoldInBaseUnits := *dailyOTB.SellBaseAssetCapInBaseUnits + *dailyTBBAccumulator.SellBaseAssetCapInBaseUnits + amountValueUnitsBeingSold
-			keepSellingBase = projectedSoldInBaseUnits <= *lp.sellBaseAssetCapInBaseUnits
-			newAmountString := ""
-			if lp.mode == volumeFilterModeExact && !keepSellingBase {
-				newAmount := *lp.sellBaseAssetCapInBaseUnits - *dailyOTB.SellBaseAssetCapInBaseUnits - *dailyTBBAccumulator.SellBaseAssetCapInBaseUnits
->>>>>>> d2b1e483
+				newAmount := *lp.baseAssetCapInBaseUnits - *dailyOTB.BaseAssetCapInBaseUnits - *dailyTBBAccumulator.BaseAssetCapInBaseUnits
 				if newAmount > 0 {
 					newAmountBeingSold = newAmount
 					opToReturn.Amount = fmt.Sprintf("%.7f", newAmountBeingSold)
@@ -207,21 +198,12 @@
 			keepSellingBase = true
 		}
 
-<<<<<<< HEAD
 		if lp.baseAssetCapInQuoteUnits != nil {
-			projectedSoldInQuoteUnits := *dailyOTB.BaseAssetCapInQuoteUnits + *dailyTBB.BaseAssetCapInQuoteUnits + (newAmountBeingSold * sellPrice)
+			projectedSoldInQuoteUnits := *dailyOTB.BaseAssetCapInQuoteUnits + *dailyTBBAccumulator.BaseAssetCapInQuoteUnits + (newAmountBeingSold * sellPrice)
 			keepSellingQuote = projectedSoldInQuoteUnits <= *lp.baseAssetCapInQuoteUnits
 			newAmountString := ""
 			if lp.mode == volumeFilterModeExact && !keepSellingQuote {
-				newAmount := (*lp.baseAssetCapInQuoteUnits - *dailyOTB.BaseAssetCapInQuoteUnits - *dailyTBB.BaseAssetCapInQuoteUnits) / sellPrice
-=======
-		if lp.sellBaseAssetCapInQuoteUnits != nil {
-			projectedSoldInQuoteUnits := *dailyOTB.SellBaseAssetCapInQuoteUnits + *dailyTBBAccumulator.SellBaseAssetCapInQuoteUnits + (newAmountBeingSold * sellPrice)
-			keepSellingQuote = projectedSoldInQuoteUnits <= *lp.sellBaseAssetCapInQuoteUnits
-			newAmountString := ""
-			if lp.mode == volumeFilterModeExact && !keepSellingQuote {
-				newAmount := (*lp.sellBaseAssetCapInQuoteUnits - *dailyOTB.SellBaseAssetCapInQuoteUnits - *dailyTBBAccumulator.SellBaseAssetCapInQuoteUnits) / sellPrice
->>>>>>> d2b1e483
+				newAmount := (*lp.baseAssetCapInQuoteUnits - *dailyOTB.BaseAssetCapInQuoteUnits - *dailyTBBAccumulator.BaseAssetCapInQuoteUnits) / sellPrice
 				if newAmount > 0 {
 					newAmountBeingSold = newAmount
 					opToReturn.Amount = fmt.Sprintf("%.7f", newAmountBeingSold)
@@ -236,13 +218,8 @@
 
 		if keepSellingBase && keepSellingQuote {
 			// update the dailyTBB to include the additional amounts so they can be used in the calculation of the next operation
-<<<<<<< HEAD
-			*dailyTBB.BaseAssetCapInBaseUnits += newAmountBeingSold
-			*dailyTBB.BaseAssetCapInQuoteUnits += (newAmountBeingSold * sellPrice)
-=======
-			*dailyTBBAccumulator.SellBaseAssetCapInBaseUnits += newAmountBeingSold
-			*dailyTBBAccumulator.SellBaseAssetCapInQuoteUnits += (newAmountBeingSold * sellPrice)
->>>>>>> d2b1e483
+			*dailyTBBAccumulator.BaseAssetCapInBaseUnits += newAmountBeingSold
+			*dailyTBBAccumulator.BaseAssetCapInQuoteUnits += (newAmountBeingSold * sellPrice)
 			return opToReturn, nil
 		}
 	} else {
