--- conflicted
+++ resolved
@@ -565,11 +565,8 @@
 	}
 }
 
-<<<<<<< HEAD
+
 func (sdex *SDEX) getOrderAction(baseAsset hProtocol.Asset, quoteAsset hProtocol.Asset, trade hProtocol.Trade) *model.OrderAction {
-=======
-func (sdex *SDEX) getOrderAction(baseAsset horizon.Asset, quoteAsset horizon.Asset, trade horizon.Trade) (*model.OrderAction, error) {
->>>>>>> a574558e
 	if trade.BaseAccount != sdex.TradingAccount && trade.CounterAccount != sdex.TradingAccount {
 		return nil, nil
 	}
