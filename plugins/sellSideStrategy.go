--- conflicted
+++ resolved
@@ -279,15 +279,9 @@
 		// we only want to delete offers after we hit the capacity limit which is why we perform this check in the beginning
 		if hitCapacityLimit {
 			if isModify {
-<<<<<<< HEAD
-				delOp := s.sdex.DeleteOffer(offers[i])
-				log.Printf("deleting offer because we previously hit the capacity limit, offerId=%d\n", offers[i].ID)
-				deleteOps = append(deleteOps, &delOp)
-=======
 				delOp := s.sdex.DeleteOffer(offers[existingOffersIdx])
 				log.Printf("deleting offer because we previously hit the capacity limit, offerId=%d\n", offers[existingOffersIdx].ID)
-				deleteOps = append(deleteOps, delOp)
->>>>>>> 6e0fc576
+				deleteOps = append(deleteOps, &delOp)
 				continue
 			} else {
 				// we can break because we would never see a modify operation happen after a non-modify operation
@@ -403,11 +397,7 @@
 }
 
 // modifySellLevel returns offerPrice, hitCapacityLimit, op, error.
-<<<<<<< HEAD
-func (s *sellSideStrategy) modifySellLevel(offers []hProtocol.Offer, index int, targetPrice model.Number, targetAmount model.Number) (*model.Number, bool, *txnbuild.ManageSellOffer, error) {
-=======
-func (s *sellSideStrategy) modifySellLevel(offers []hProtocol.Offer, index int, newIndex int, targetPrice model.Number, targetAmount model.Number) (*model.Number, bool, *build.ManageOfferBuilder, error) {
->>>>>>> 6e0fc576
+func (s *sellSideStrategy) modifySellLevel(offers []hProtocol.Offer, index int, newIndex int, targetPrice model.Number, targetAmount model.Number) (*model.Number, bool, *txnbuild.ManageSellOffer, error) {
 	highestPrice := targetPrice.AsFloat() + targetPrice.AsFloat()*s.priceTolerance
 	lowestPrice := targetPrice.AsFloat() - targetPrice.AsFloat()*s.priceTolerance
 	minAmount := targetAmount.AsFloat() - targetAmount.AsFloat()*s.amountTolerance
