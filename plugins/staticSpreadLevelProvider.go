--- conflicted
+++ resolved
@@ -48,12 +48,7 @@
 var _ api.LevelProvider = &staticSpreadLevelProvider{}
 
 // makeStaticSpreadLevelProvider is a factory method
-<<<<<<< HEAD
 func makeStaticSpreadLevelProvider(staticLevels []staticLevel, amountOfBase float64, offset rateOffset, pf *api.FeedPair, orderConstraints *model.OrderConstraints, l logger.Logger) api.LevelProvider {
-=======
-func makeStaticSpreadLevelProvider(staticLevels []staticLevel, amountOfBase float64, offset rateOffset, pf *api.FeedPair, orderConstraints *model.OrderConstraints) api.LevelProvider {
-	l := logger.MakeBasicLogger()
->>>>>>> 6baf071f
 	return &staticSpreadLevelProvider{
 		staticLevels:     staticLevels,
 		amountOfBase:     amountOfBase,
