package utils

import (
	"encoding/json"
	"fmt"
	"log"
	"math/big"
	"math/rand"
	"net/http"
	"strconv"
	"strings"
	"time"

	"github.com/stellar/go/clients/horizonclient"
	"github.com/stellar/go/keypair"
	"github.com/stellar/go/network"
	hProtocol "github.com/stellar/go/protocols/horizon"
	"github.com/stellar/go/protocols/horizon/base"
	"github.com/stellar/go/txnbuild"
)

// Common Utilities needed by various bots

// Native is the string representing the type for the native lumen asset
const Native = "native"

// NativeAsset represents the native asset
var NativeAsset = hProtocol.Asset{Type: Native}

// SdexPrecision defines the number of decimals used in SDEX
const SdexPrecision int8 = 7

// ByPrice implements sort.Interface for []horizon.Offer based on the price
type ByPrice []hProtocol.Offer

func (a ByPrice) Len() int      { return len(a) }
func (a ByPrice) Swap(i, j int) { a[i], a[j] = a[j], a[i] }
func (a ByPrice) Less(i, j int) bool {
	return PriceAsFloat(a[i].Price) < PriceAsFloat(a[j].Price)
}

// PriceAsFloat converts a string price to a float price
func PriceAsFloat(price string) float64 {
	p, err := strconv.ParseFloat(price, 64)
	if err != nil {
		log.Printf("Error parsing price: %s | %s\n", price, err)
		return 0
	}
	return p
}

// AmountStringAsFloat converts a string amount to a float amount
func AmountStringAsFloat(amount string) float64 {
	if amount == "" {
		return 0
	}
	p, err := strconv.ParseFloat(amount, 64)
	if err != nil {
		log.Printf("Error parsing amount: %s | %s\n", amount, err)
		return 0
	}
	return p
}

// ParseOfferAmount is a convenience method to parse an offer amount
func ParseOfferAmount(amt string) (float64, error) {
	offerAmt, e := strconv.ParseFloat(amt, 64)
	if e != nil {
		log.Printf("error parsing offer amount: %s\n", e)
		return -1, e
	}
	return offerAmt, nil
}

// GetPrice gets the price from an offer
func GetPrice(offer hProtocol.Offer) float64 {
	if int64(offer.PriceR.D) == 0 {
		return 0.0
	}
	return PriceAsFloat(big.NewRat(int64(offer.PriceR.N), int64(offer.PriceR.D)).FloatString(10))
}

// GetInvertedPrice gets the inverted price from an offer
func GetInvertedPrice(offer hProtocol.Offer) float64 {
	if int64(offer.PriceR.N) == 0 {
		return 0.0
	}
	return PriceAsFloat(big.NewRat(int64(offer.PriceR.D), int64(offer.PriceR.N)).FloatString(10))
}

// Asset2Asset converts a horizon.Asset to a txnbuild.Asset.
func Asset2Asset(Asset hProtocol.Asset) txnbuild.Asset {
	if Asset.Type == Native {
		return txnbuild.NativeAsset{}
	}
	return txnbuild.CreditAsset{Code: Asset.Code, Issuer: Asset.Issuer}
}

// Asset2Asset2 converts a txnbuild.Asset to a horizon.Asset.
func Asset2Asset2(Asset txnbuild.Asset) hProtocol.Asset {
	a := hProtocol.Asset{}

	a.Code = Asset.GetCode()
	a.Issuer = Asset.GetIssuer()
	if Asset.IsNative() {
		a.Type = Native
	} else if len(a.Code) > 4 {
		a.Type = "credit_alphanum12"
	} else {
		a.Type = "credit_alphanum4"
	}
	return a
}

// Asset2String converts a horizon.Asset to a string representation, using "native" for the native XLM
func Asset2String(asset hProtocol.Asset) string {
	if asset.Type == Native {
		return Native
	}
	return fmt.Sprintf("%s:%s", asset.Code, asset.Issuer)
}

// Asset2CodeString extracts the code out of a horizon.Asset
func Asset2CodeString(asset hProtocol.Asset) string {
	if asset.Type == Native {
		return "XLM"
	}
	return asset.Code
}

// String2Asset converts a code:issuer to a horizon.Asset
func String2Asset(code string, issuer string) hProtocol.Asset {
	if code == "XLM" {
		return Asset2Asset2(txnbuild.NativeAsset{})
	}
	return Asset2Asset2(txnbuild.CreditAsset{Code: code, Issuer: issuer})
}

// LoadAllOffers loads all the offers for a given account
func LoadAllOffers(account string, api *horizonclient.Client) ([]hProtocol.Offer, error) {
	// get what orders are outstanding now
	offerReq := horizonclient.OfferRequest{
		ForAccount: account,
		Limit:      uint(193),
	}

	offersPage, e := api.Offers(offerReq)
	if e != nil {
		return []hProtocol.Offer{}, fmt.Errorf("Can't load offers: %s\n", e)
	}

	offersRet := offersPage.Embedded.Records
	for len(offersPage.Embedded.Records) > 0 {
		offersPage, e = api.NextOffersPage(offersPage)
		if e != nil {
			return []hProtocol.Offer{}, fmt.Errorf("Can't load offers: %s\n", e)
		}
		offersRet = append(offersRet, offersPage.Embedded.Records...)
	}

	return offersRet, nil
}

// FilterOffers filters out the offers into selling and buying, where sellOffers sells the sellAsset and buyOffers buys the sellAsset
func FilterOffers(offers []hProtocol.Offer, sellAsset hProtocol.Asset, buyAsset hProtocol.Asset) (sellOffers []hProtocol.Offer, buyOffers []hProtocol.Offer) {
	for _, offer := range offers {
		if offer.Selling == sellAsset {
			if offer.Buying == buyAsset {
				sellOffers = append(sellOffers, offer)
			}
		} else if offer.Selling == buyAsset {
			if offer.Buying == sellAsset {
				buyOffers = append(buyOffers, offer)
			}
		}
	}
	return
}

// ParseSecret returns the address from the secret
func ParseSecret(secret string) (*string, error) {
	if secret == "" {
		return nil, nil
	}

	sourceKP, err := keypair.Parse(secret)
	if err != nil {
		return nil, err
	}

	address := sourceKP.Address()
	return &address, nil
}

// ParseNetwork checks the horizon url and returns the test network if it contains "test"
func ParseNetwork(horizonURL string) string {
	if strings.Contains(horizonURL, "test") {
		return network.TestNetworkPassphrase
	}
	return network.PublicNetworkPassphrase
}

// GetJSON is a helper method to get json from a URL
func GetJSON(client http.Client, url string, target interface{}) error {
	r, err := client.Get(url)
	if err != nil {
		return err
	}
	defer r.Body.Close()

	return json.NewDecoder(r.Body).Decode(target)
}

// GetCreditBalance is a drop-in for the function in the GoSDK, we want it to return nil if there's no balance (as opposed to "0")
func GetCreditBalance(a hProtocol.Account, code string, issuer string) *string {
	for _, balance := range a.Balances {
		if balance.Asset.Code == code && balance.Asset.Issuer == issuer {
			return &balance.Balance
		}
	}
	return nil
}

// AssetsEqual is a convenience method to compare horizon.Asset and base.Asset because they are not type aliased
func AssetsEqual(baseAsset base.Asset, horizonAsset hProtocol.Asset) bool {
	return horizonAsset.Type == baseAsset.Type &&
		horizonAsset.Code == baseAsset.Code &&
		horizonAsset.Issuer == baseAsset.Issuer
}

// CheckFetchFloat tries to fetch and then cast the value for the provided key
func CheckFetchFloat(m map[string]interface{}, key string) (float64, error) {
	v, ok := m[key]
	if !ok {
		return 0.0, fmt.Errorf("'%s' field not in map: %v", key, m)
	}

	f, ok := v.(float64)
	if !ok {
		return 0.0, fmt.Errorf("unable to cast '%s' field to float64, value: %v", key, v)
	}

	return f, nil
}

// CheckedString returns "<nil>" if the object is nil, otherwise calls the String() function on the object
func CheckedString(v interface{}) string {
	if v == nil {
		return "<nil>"
	}
	return fmt.Sprintf("%v", v)
}

// ParseAsset returns a horizon asset a string
func ParseAsset(code string, issuer string) (*hProtocol.Asset, error) {
	if code != "XLM" && issuer == "" {
		return nil, fmt.Errorf("error: issuer can only be empty if asset is XLM")
	}

	if code == "XLM" && issuer != "" {
		return nil, fmt.Errorf("error: issuer needs to be empty if asset is XLM")
	}

	if code == "XLM" {
		asset := Asset2Asset2(txnbuild.NativeAsset{})
		return &asset, nil
	}

	asset := Asset2Asset2(txnbuild.CreditAsset{Code: code, Issuer: issuer})
	return &asset, nil
}

func assetEqualsXDR(hAsset hProtocol.Asset, xAsset txnbuild.Asset) (bool, error) {
	if xAsset.IsNative() {
		return hAsset.Type == Native, nil
	} else if hAsset.Type == Native {
		return false, nil
	}

	return xAsset.GetCode() == hAsset.Code && xAsset.GetIssuer() == hAsset.Issuer, nil
}

// IsSelling helper method
func IsSelling(sdexBase hProtocol.Asset, sdexQuote hProtocol.Asset, selling txnbuild.Asset, buying txnbuild.Asset) (bool, error) {
	sellingBase, e := assetEqualsXDR(sdexBase, selling)
	if e != nil {
		return false, fmt.Errorf("error comparing sdexBase with selling asset")
	}
	buyingQuote, e := assetEqualsXDR(sdexQuote, buying)
	if e != nil {
		return false, fmt.Errorf("error comparing sdexQuote with buying asset")
	}
	if sellingBase && buyingQuote {
		return true, nil
	}

	sellingQuote, e := assetEqualsXDR(sdexQuote, selling)
	if e != nil {
		return false, fmt.Errorf("error comparing sdexQuote with selling asset")
	}
	buyingBase, e := assetEqualsXDR(sdexBase, buying)
	if e != nil {
		return false, fmt.Errorf("error comparing sdexBase with buying asset")
	}
	if sellingQuote && buyingBase {
		return false, nil
	}

	return false, fmt.Errorf("invalid assets, there are more than 2 distinct assets: sdexBase=%s, sdexQuote=%s, selling=%s, buying=%s", sdexBase, sdexQuote, selling, buying)
}

// Shuffle any string slice
func Shuffle(slice []string) {
	r := rand.New(rand.NewSource(time.Now().Unix()))
	for n := len(slice); n > 0; n-- {
		randIndex := r.Intn(n)
		slice[n-1], slice[randIndex] = slice[randIndex], slice[n-1]
	}
}

<<<<<<< HEAD
func SignWithSeed(tx *txnbuild.Transaction, seeds ...string) error {
	for _, s := range seeds {
		kp, e := keypair.Parse(s)
		if e != nil {
			return e
		}

		e = tx.Sign(kp.(*keypair.Full))
		if e != nil {
			return e
		}
	}

	return nil
=======
// StringSet converts a string slice to a map of string to bool values to represent a Set
func StringSet(list []string) map[string]bool {
	m := map[string]bool{}
	for _, s := range list {
		m[s] = true
	}
	return m
>>>>>>> 6e0fc576
}<|MERGE_RESOLUTION|>--- conflicted
+++ resolved
@@ -318,7 +318,6 @@
 	}
 }
 
-<<<<<<< HEAD
 func SignWithSeed(tx *txnbuild.Transaction, seeds ...string) error {
 	for _, s := range seeds {
 		kp, e := keypair.Parse(s)
@@ -333,7 +332,8 @@
 	}
 
 	return nil
-=======
+}
+
 // StringSet converts a string slice to a map of string to bool values to represent a Set
 func StringSet(list []string) map[string]bool {
 	m := map[string]bool{}
@@ -341,5 +341,4 @@
 		m[s] = true
 	}
 	return m
->>>>>>> 6e0fc576
 }