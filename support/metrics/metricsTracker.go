package metrics

import (
	"encoding/json"
	"fmt"
	"log"
	"net/http"
	"runtime/debug"
	"time"

	"github.com/stellar/kelp/support/networking"
)

// Custom events in Amplitude should be named with "ce:event_name",
// so the web console displays it as "[Custom] event_name".
const (
	amplitudeAPIURL  string = "https://api2.amplitude.com/2/httpapi"
	startupEventName string = "ce:test_startup"
	updateEventName  string = "ce:test_update"
	deleteEventName  string = "ce:test_delete"
)

// MetricsTracker wraps the properties for Amplitude events,
// and can be used to directly send events to the
// Amplitude HTTP API.
type MetricsTracker struct {
	client     *http.Client
	apiKey     string
	userID     string
	props      commonProps
	start      time.Time
	isDisabled bool
}

// TODO DS Investigate other fields to add to this top-level event.
// fields for the event object: https://help.amplitude.com/hc/en-us/articles/360032842391-HTTP-API-V2#http-api-v2-events
type event struct {
	UserID    string      `json:"user_id"`
	SessionID int64       `json:"session_id"`
	DeviceID  string      `json:"device_id"`
	EventType string      `json:"event_type"`
	Props     interface{} `json:"event_properties"`
}

// props holds the properties that we need for all Amplitude events.
// This lives on the `MetricsTracker` struct.
// TODO DS Add geodata.
// TODO DS Add cloud server information.
// TODO DS Add time to run update function as `millisForUpdate`.
type commonProps struct {
	CliVersion                string  `json:"cli_version"`
	Goos                      string  `json:"goos"`
	Goarch                    string  `json:"goarch"`
	Goarm                     string  `json:"goarm"`
	GuiVersion                string  `json:"gui_version"`
	Strategy                  string  `json:"strategy"`
	UpdateTimeIntervalSeconds int32   `json:"update_time_interval_seconds"`
	Exchange                  string  `json:"exchange"`
	TradingPair               string  `json:"trading_pair"`
	SecondsSinceStart         float64 `json:"seconds_since_start"`
	IsTestnet                 bool    `json:"is_testnet"`
}

// updateProps holds the properties for the update Amplitude event.
type updateProps struct {
	commonProps
	Success bool `json:"success"`
}

// deleteProps holds the properties for the delete Amplitude event.
// TODO DS StackTrace may need to be a message instead of or in addition to a
// stack trace. The goal is to get crash logs, Amplitude may not enable this.
type deleteProps struct {
	commonProps
	Exit       bool   `json:"exit"`
	StackTrace string `json:"stack_trace"`
}

type eventWrapper struct {
	ApiKey string  `json:"api_key"`
	Events []event `json:"events"`
}

// response structure taken from here: https://help.amplitude.com/hc/en-us/articles/360032842391-HTTP-API-V2#tocSsuccesssummary
type amplitudeResponse struct {
	Code             int   `json:"code"`
	EventsIngested   int   `json:"events_ingested"`
	PayloadSizeBytes int   `json:"payload_size_bytes"`
	ServerUploadTime int64 `json:"server_upload_time"`
}

// String is the Stringer method
func (ar amplitudeResponse) String() string {
	return fmt.Sprintf("amplitudeResponse[Code=%d, EventsIngested=%d, PayloadSizeBytes=%d, ServerUploadTime=%d (%s)]",
		ar.Code,
		ar.EventsIngested,
		ar.PayloadSizeBytes,
		ar.ServerUploadTime,
		time.Unix(ar.ServerUploadTime, 0).Format("20060102T150405MST"),
	)
}

// MakeMetricsTracker is a factory method to create a `metrics.Tracker`.
func MakeMetricsTracker(
	userID string,
	apiKey string,
	client *http.Client,
	start time.Time,
	version string,
	goos string,
	goarch string,
	goarm string,
	guiVersion string,
	strategy string,
	updateTimeIntervalSeconds int32,
	exchange string,
	tradingPair string,
<<<<<<< HEAD
	isDisabled bool,
=======
	isTestnet bool,
>>>>>>> 98b31b2c
) (*MetricsTracker, error) {
	props := commonProps{
		CliVersion:                version,
		Goos:                      goos,
		Goarch:                    goarch,
		Goarm:                     goarm,
		GuiVersion:                guiVersion,
		Strategy:                  strategy,
		UpdateTimeIntervalSeconds: updateTimeIntervalSeconds,
		Exchange:                  exchange,
		TradingPair:               tradingPair,
		IsTestnet:                 isTestnet,
	}

	return &MetricsTracker{
		client:     client,
		apiKey:     apiKey,
		userID:     userID,
		props:      props,
		start:      start,
		isDisabled: isDisabled,
	}, nil
}

// SendStartupEvent sends the startup Amplitude event.
func (mt *MetricsTracker) SendStartupEvent() error {
	return mt.sendEvent(startupEventName, mt.props)
}

// SendUpdateEvent sends the update Amplitude event.
func (mt *MetricsTracker) SendUpdateEvent(now time.Time, success bool) error {
	commonProps := mt.props
	commonProps.SecondsSinceStart = now.Sub(mt.start).Seconds()
	updateProps := updateProps{
		commonProps: commonProps,
		Success:     success,
	}
	return mt.sendEvent(updateEventName, updateProps)
}

// SendDeleteEvent sends the delete Amplitude event.
func (mt *MetricsTracker) SendDeleteEvent(exit bool) error {
	commonProps := mt.props
	commonProps.SecondsSinceStart = time.Now().Sub(mt.start).Seconds()
	deleteProps := deleteProps{
		commonProps: commonProps,
		Exit:        exit,
		StackTrace:  string(debug.Stack()),
	}

	return mt.sendEvent(deleteEventName, deleteProps)
}

func (mt *MetricsTracker) sendEvent(eventType string, eventProps interface{}) error {
	if mt.apiKey == "" || mt.userID == "-1" || mt.isDisabled {
		log.Printf("metric - not sending event metric of type '%s' because metrics are disabled", eventType)
		return nil
	}

	// session_id is the start time of the session in milliseconds since epoch (Unix Timestamp),
	// necessary to associate events with a particular system (taken from amplitude docs)
	eventW := eventWrapper{
		ApiKey: mt.apiKey,
		Events: []event{{
			UserID:    mt.userID,
			SessionID: mt.start.Unix() * 1000, // convert to millis based on docs
			DeviceID:  mt.userID,
			EventType: eventType,
			Props:     eventProps,
		}},
	}
	requestBody, e := json.Marshal(eventW)
	if e != nil {
		return fmt.Errorf("could not marshal json request: %s", e)
	}

	// TODO DS - wrap these API functions into support/sdk/amplitude.go
	var responseData amplitudeResponse
	e = networking.JSONRequest(mt.client, "POST", amplitudeAPIURL, string(requestBody), map[string]string{}, &responseData, "")
	if e != nil {
		return fmt.Errorf("could not post amplitude request: %s", e)
	}

	if responseData.Code == 200 {
		log.Printf("metric - successfully sent event metric of type '%s'", eventType)
	} else {
		// work on copy so we don't modify original (good hygiene)
		eventWCensored := *(&eventW)
		// we don't want to display the apiKey in the logs so censor it
		eventWCensored.ApiKey = ""
		requestWCensored, e := json.Marshal(eventWCensored)
		if e != nil {
			log.Printf("metric - failed to send event metric of type '%s' (response=%s), error while trying to marshall requestWCensored: %s", eventType, responseData.String(), e)
		} else {
			log.Printf("metric - failed to send event metric of type '%s' (requestWCensored=%s; response=%s)", eventType, string(requestWCensored), responseData.String())
		}
	}
	return nil
}<|MERGE_RESOLUTION|>--- conflicted
+++ resolved
@@ -115,11 +115,8 @@
 	updateTimeIntervalSeconds int32,
 	exchange string,
 	tradingPair string,
-<<<<<<< HEAD
 	isDisabled bool,
-=======
 	isTestnet bool,
->>>>>>> 98b31b2c
 ) (*MetricsTracker, error) {
 	props := commonProps{
 		CliVersion:                version,
@@ -141,6 +138,7 @@
 		props:      props,
 		start:      start,
 		isDisabled: isDisabled,
+    isTestnet: isTestnet,
 	}, nil
 }
 
