package metrics

import (
	"encoding/json"
	"fmt"
	"log"
	"net/http"
	"runtime/debug"
	"time"

	"github.com/stellar/kelp/support/networking"
)

// Custom events in Amplitude should be named with "ce:event_name",
// so the web console displays it as "[Custom] event_name".
const (
	amplitudeAPIURL  string = "https://api2.amplitude.com/2/httpapi"
	startupEventName string = "ce:test_startup"
	updateEventName  string = "ce:test_update"
	deleteEventName  string = "ce:test_delete"
)

// MetricsTracker wraps the properties for Amplitude events,
// and can be used to directly send events to the
// Amplitude HTTP API.
type MetricsTracker struct {
<<<<<<< HEAD
	client     *http.Client
	apiKey     string
	userID     string
	props      commonProps
	start      time.Time
	isDisabled bool
=======
	client   *http.Client
	apiKey   string
	userID   string
	deviceID string
	props    commonProps
	start    time.Time
>>>>>>> 474ccab0
}

// TODO DS Investigate other fields to add to this top-level event.
// fields for the event object: https://help.amplitude.com/hc/en-us/articles/360032842391-HTTP-API-V2#http-api-v2-events
type event struct {
	UserID    string      `json:"user_id"`
	SessionID int64       `json:"session_id"`
	DeviceID  string      `json:"device_id"`
	EventType string      `json:"event_type"`
	Props     interface{} `json:"event_properties"`
}

// props holds the properties that we need for all Amplitude events.
// This lives on the `MetricsTracker` struct.
// TODO DS Add geodata.
// TODO DS Add cloud server information.
// TODO DS Add time to run update function as `millisForUpdate`.
type commonProps struct {
	CliVersion                string  `json:"cli_version"`
	Goos                      string  `json:"goos"`
	Goarch                    string  `json:"goarch"`
	Goarm                     string  `json:"goarm"`
	GuiVersion                string  `json:"gui_version"`
	Strategy                  string  `json:"strategy"`
	UpdateTimeIntervalSeconds int32   `json:"update_time_interval_seconds"`
	Exchange                  string  `json:"exchange"`
	TradingPair               string  `json:"trading_pair"`
	SecondsSinceStart         float64 `json:"seconds_since_start"`
	IsTestnet                 bool    `json:"is_testnet"`
}

// updateProps holds the properties for the update Amplitude event.
type updateProps struct {
	commonProps
	Success bool `json:"success"`
}

// deleteProps holds the properties for the delete Amplitude event.
// TODO DS StackTrace may need to be a message instead of or in addition to a
// stack trace. The goal is to get crash logs, Amplitude may not enable this.
type deleteProps struct {
	commonProps
	Exit       bool   `json:"exit"`
	StackTrace string `json:"stack_trace"`
}

type eventWrapper struct {
	ApiKey string  `json:"api_key"`
	Events []event `json:"events"`
}

// response structure taken from here: https://help.amplitude.com/hc/en-us/articles/360032842391-HTTP-API-V2#tocSsuccesssummary
type amplitudeResponse struct {
	Code             int   `json:"code"`
	EventsIngested   int   `json:"events_ingested"`
	PayloadSizeBytes int   `json:"payload_size_bytes"`
	ServerUploadTime int64 `json:"server_upload_time"`
}

// String is the Stringer method
func (ar amplitudeResponse) String() string {
	return fmt.Sprintf("amplitudeResponse[Code=%d, EventsIngested=%d, PayloadSizeBytes=%d, ServerUploadTime=%d (%s)]",
		ar.Code,
		ar.EventsIngested,
		ar.PayloadSizeBytes,
		ar.ServerUploadTime,
		time.Unix(ar.ServerUploadTime, 0).Format("20060102T150405MST"),
	)
}

// MakeMetricsTracker is a factory method to create a `metrics.Tracker`.
func MakeMetricsTracker(
	userID string,
	deviceID string,
	apiKey string,
	client *http.Client,
	start time.Time,
	version string,
	goos string,
	goarch string,
	goarm string,
	guiVersion string,
	strategy string,
	updateTimeIntervalSeconds int32,
	exchange string,
	tradingPair string,
	isDisabled bool,
	isTestnet bool,
) (*MetricsTracker, error) {
	props := commonProps{
		CliVersion:                version,
		Goos:                      goos,
		Goarch:                    goarch,
		Goarm:                     goarm,
		GuiVersion:                guiVersion,
		Strategy:                  strategy,
		UpdateTimeIntervalSeconds: updateTimeIntervalSeconds,
		Exchange:                  exchange,
		TradingPair:               tradingPair,
		IsTestnet:                 isTestnet,
	}

	return &MetricsTracker{
<<<<<<< HEAD
		client:     client,
		apiKey:     apiKey,
		userID:     userID,
		props:      props,
		start:      start,
		isDisabled: isDisabled,
    isTestnet: isTestnet,
=======
		client:   client,
		apiKey:   apiKey,
		userID:   userID,
		deviceID: deviceID,
		props:    props,
		start:    start,
>>>>>>> 474ccab0
	}, nil
}

// SendStartupEvent sends the startup Amplitude event.
func (mt *MetricsTracker) SendStartupEvent() error {
	return mt.sendEvent(startupEventName, mt.props)
}

// SendUpdateEvent sends the update Amplitude event.
func (mt *MetricsTracker) SendUpdateEvent(now time.Time, success bool) error {
	commonProps := mt.props
	commonProps.SecondsSinceStart = now.Sub(mt.start).Seconds()
	updateProps := updateProps{
		commonProps: commonProps,
		Success:     success,
	}
	return mt.sendEvent(updateEventName, updateProps)
}

// SendDeleteEvent sends the delete Amplitude event.
func (mt *MetricsTracker) SendDeleteEvent(exit bool) error {
	commonProps := mt.props
	commonProps.SecondsSinceStart = time.Now().Sub(mt.start).Seconds()
	deleteProps := deleteProps{
		commonProps: commonProps,
		Exit:        exit,
		StackTrace:  string(debug.Stack()),
	}

	return mt.sendEvent(deleteEventName, deleteProps)
}

func (mt *MetricsTracker) sendEvent(eventType string, eventProps interface{}) error {
	if mt.apiKey == "" || mt.userID == "-1" || mt.isDisabled {
		log.Printf("metric - not sending event metric of type '%s' because metrics are disabled", eventType)
		return nil
	}

	// session_id is the start time of the session in milliseconds since epoch (Unix Timestamp),
	// necessary to associate events with a particular system (taken from amplitude docs)
	eventW := eventWrapper{
		ApiKey: mt.apiKey,
		Events: []event{{
			UserID:    mt.userID,
			SessionID: mt.start.Unix() * 1000, // convert to millis based on docs
			DeviceID:  mt.deviceID,
			EventType: eventType,
			Props:     eventProps,
		}},
	}
	requestBody, e := json.Marshal(eventW)
	if e != nil {
		return fmt.Errorf("could not marshal json request: %s", e)
	}

	// TODO DS - wrap these API functions into support/sdk/amplitude.go
	var responseData amplitudeResponse
	e = networking.JSONRequest(mt.client, "POST", amplitudeAPIURL, string(requestBody), map[string]string{}, &responseData, "")
	if e != nil {
		return fmt.Errorf("could not post amplitude request: %s", e)
	}

	if responseData.Code == 200 {
		log.Printf("metric - successfully sent event metric of type '%s'", eventType)
	} else {
		// work on copy so we don't modify original (good hygiene)
		eventWCensored := *(&eventW)
		// we don't want to display the apiKey in the logs so censor it
		eventWCensored.ApiKey = ""
		requestWCensored, e := json.Marshal(eventWCensored)
		if e != nil {
			log.Printf("metric - failed to send event metric of type '%s' (response=%s), error while trying to marshall requestWCensored: %s", eventType, responseData.String(), e)
		} else {
			log.Printf("metric - failed to send event metric of type '%s' (requestWCensored=%s; response=%s)", eventType, string(requestWCensored), responseData.String())
		}
	}
	return nil
}<|MERGE_RESOLUTION|>--- conflicted
+++ resolved
@@ -24,21 +24,13 @@
 // and can be used to directly send events to the
 // Amplitude HTTP API.
 type MetricsTracker struct {
-<<<<<<< HEAD
 	client     *http.Client
 	apiKey     string
 	userID     string
+	deviceID   string
 	props      commonProps
 	start      time.Time
 	isDisabled bool
-=======
-	client   *http.Client
-	apiKey   string
-	userID   string
-	deviceID string
-	props    commonProps
-	start    time.Time
->>>>>>> 474ccab0
 }
 
 // TODO DS Investigate other fields to add to this top-level event.
@@ -142,22 +134,14 @@
 	}
 
 	return &MetricsTracker{
-<<<<<<< HEAD
 		client:     client,
 		apiKey:     apiKey,
 		userID:     userID,
+		deviceID:   deviceID,
 		props:      props,
 		start:      start,
 		isDisabled: isDisabled,
-    isTestnet: isTestnet,
-=======
-		client:   client,
-		apiKey:   apiKey,
-		userID:   userID,
-		deviceID: deviceID,
-		props:    props,
-		start:    start,
->>>>>>> 474ccab0
+		isTestnet:  isTestnet,
 	}, nil
 }
 
