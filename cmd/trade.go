--- conflicted
+++ resolved
@@ -529,11 +529,8 @@
 		botConfig.TickIntervalSeconds,
 		botConfig.TradingExchange,
 		botConfig.TradingPair(),
-<<<<<<< HEAD
 		*options.noHeaders, // disable metrics if the CLI specified no headers
-=======
 		isTestnet,
->>>>>>> 98b31b2c
 	)
 	if e != nil {
 		logger.Fatal(l, fmt.Errorf("could not generate metrics tracker: %s", e))
