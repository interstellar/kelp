package cmd

import (
	"database/sql"
	"fmt"
	"io"
	"log"
	"net/http"
	"os"
	"runtime"
	"runtime/debug"
	"strings"
	"time"

	"github.com/denisbrodbeck/machineid"
	"github.com/nikhilsaraf/go-tools/multithreading"
	"github.com/spf13/cobra"

	"github.com/stellar/go/clients/horizonclient"
	hProtocol "github.com/stellar/go/protocols/horizon"
	"github.com/stellar/go/support/config"
	"github.com/stellar/kelp/api"
	"github.com/stellar/kelp/kelpdb"
	"github.com/stellar/kelp/model"
	"github.com/stellar/kelp/plugins"
	"github.com/stellar/kelp/support/database"
	"github.com/stellar/kelp/support/logger"
	"github.com/stellar/kelp/support/metrics"
	"github.com/stellar/kelp/support/monitoring"
	"github.com/stellar/kelp/support/networking"
	"github.com/stellar/kelp/support/prefs"
	"github.com/stellar/kelp/support/sdk"
	"github.com/stellar/kelp/support/utils"
	"github.com/stellar/kelp/trader"
)

var upgradeScripts = []*database.UpgradeScript{
	database.MakeUpgradeScript(1,
		database.SqlDbVersionTableCreate,
	),
	database.MakeUpgradeScript(2,
		kelpdb.SqlMarketsTableCreate,
		kelpdb.SqlTradesTableCreate,
		kelpdb.SqlTradesIndexCreate,
	),
	database.MakeUpgradeScript(3,
		kelpdb.SqlTradesIndexDrop,
		kelpdb.SqlTradesIndexCreate2,
	),
	database.MakeUpgradeScript(4,
		database.SqlDbVersionTableAlter1,
	),
	database.MakeUpgradeScript(5,
		kelpdb.SqlTradesTableAlter1,
		kelpdb.SqlTradesIndexCreate3,
	),
	database.MakeUpgradeScript(6,
		kelpdb.SqlStrategyMirrorTradeTriggersTableCreate,
		kelpdb.SqlTradesTableAlter2,
	),
}

const tradeExamples = `  kelp trade --botConf ./path/trader.cfg --strategy buysell --stratConf ./path/buysell.cfg
  kelp trade --botConf ./path/trader.cfg --strategy buysell --stratConf ./path/buysell.cfg --sim`

const prefsFilename = "kelp.prefs"

var tradeCmd = &cobra.Command{
	Use:     "trade",
	Short:   "Trades against the Stellar universal marketplace using the specified strategy",
	Example: tradeExamples,
}

func requiredFlag(flag string) {
	e := tradeCmd.MarkFlagRequired(flag)
	if e != nil {
		panic(e)
	}
}

func hiddenFlag(flag string) {
	e := tradeCmd.Flags().MarkHidden(flag)
	if e != nil {
		panic(e)
	}
}

func logPanic(l logger.Logger, fatalOnError bool) {
	if r := recover(); r != nil {
		st := debug.Stack()
		l.Errorf("PANIC!! recovered to log it in the file\npanic: %v\n\n%s\n", r, string(st))
		if fatalOnError {
			logger.Fatal(l, fmt.Errorf("PANIC!! recovered to log it in the file\npanic: %v\n\n%s\n", r, string(st)))
		}
	}
}

type inputs struct {
	botConfigPath                 *string
	strategy                      *string
	stratConfigPath               *string
	operationalBuffer             *float64
	operationalBufferNonNativePct *float64
	simMode                       *bool
	logPrefix                     *string
	fixedIterations               *uint64
	noHeaders                     *bool
	ui                            *bool
}

func validateCliParams(l logger.Logger, options inputs) {
	checkInitRootFlags()

	if *options.operationalBuffer < 0 {
		panic(fmt.Sprintf("invalid operationalBuffer argument, must be non-negative: %f", *options.operationalBuffer))
	}

	if *options.operationalBufferNonNativePct < 0 || *options.operationalBufferNonNativePct > 1 {
		panic(fmt.Sprintf("invalid operationalBufferNonNativePct argument, must be between 0 and 1 inclusive: %f", *options.operationalBufferNonNativePct))
	}

	if *options.fixedIterations == 0 {
		options.fixedIterations = nil
		l.Info("will run unbounded iterations")
	} else {
		l.Infof("will run only %d update iterations\n", *options.fixedIterations)
	}
}

func validateBotConfig(l logger.Logger, botConfig trader.BotConfig) {
	if botConfig.IsTradingSdex() && botConfig.Fee == nil {
		logger.Fatal(l, fmt.Errorf("The `FEE` object needs to exist in the trader config file when trading on SDEX"))
	}

	if !botConfig.IsTradingSdex() && botConfig.CentralizedMinBaseVolumeOverride != nil && *botConfig.CentralizedMinBaseVolumeOverride <= 0.0 {
		logger.Fatal(l, fmt.Errorf("need to specify positive CENTRALIZED_MIN_BASE_VOLUME_OVERRIDE config param in trader config file when not trading on SDEX"))
	}
	if !botConfig.IsTradingSdex() && botConfig.CentralizedMinQuoteVolumeOverride != nil && *botConfig.CentralizedMinQuoteVolumeOverride <= 0.0 {
		logger.Fatal(l, fmt.Errorf("need to specify positive CENTRALIZED_MIN_QUOTE_VOLUME_OVERRIDE config param in trader config file when not trading on SDEX"))
	}
	validatePrecisionConfig(l, botConfig.IsTradingSdex(), botConfig.CentralizedVolumePrecisionOverride, "CENTRALIZED_VOLUME_PRECISION_OVERRIDE")
	validatePrecisionConfig(l, botConfig.IsTradingSdex(), botConfig.CentralizedPricePrecisionOverride, "CENTRALIZED_PRICE_PRECISION_OVERRIDE")
}

func validatePrecisionConfig(l logger.Logger, isTradingSdex bool, precisionField *int8, name string) {
	if !isTradingSdex && precisionField != nil && *precisionField < 0 {
		logger.Fatal(l, fmt.Errorf("need to specify non-negative %s config param in trader config file when not trading on SDEX", name))
	}
}

func init() {
	options := inputs{}
	// short flags
	options.botConfigPath = tradeCmd.Flags().StringP("botConf", "c", "", "(required) trading bot's basic config file path")
	options.strategy = tradeCmd.Flags().StringP("strategy", "s", "", "(required) type of strategy to run")
	options.stratConfigPath = tradeCmd.Flags().StringP("stratConf", "f", "", "strategy config file path")
	// long-only flags
	options.operationalBuffer = tradeCmd.Flags().Float64("operationalBuffer", 20, "buffer of native XLM to maintain beyond minimum account balance requirement")
	options.operationalBufferNonNativePct = tradeCmd.Flags().Float64("operationalBufferNonNativePct", 0.001, "buffer of non-native assets to maintain as a percentage (0.001 = 0.1%)")
	options.simMode = tradeCmd.Flags().Bool("sim", false, "simulate the bot's actions without placing any trades")
	options.logPrefix = tradeCmd.Flags().StringP("log", "l", "", "log to a file (and stdout) with this prefix for the filename")
	options.fixedIterations = tradeCmd.Flags().Uint64("iter", 0, "only run the bot for the first N iterations (defaults value 0 runs unboundedly)")
	options.noHeaders = tradeCmd.Flags().Bool("no-headers", false, "do not set X-App-Name and X-App-Version headers on requests to horizon")
	options.ui = tradeCmd.Flags().Bool("ui", false, "indicates a bot that is started from the Kelp UI server")

	requiredFlag("botConf")
	requiredFlag("strategy")
	hiddenFlag("operationalBuffer")
	hiddenFlag("operationalBufferNonNativePct")
	hiddenFlag("ui")
	tradeCmd.Flags().SortFlags = false

	tradeCmd.Run = func(ccmd *cobra.Command, args []string) {
		runTradeCmd(options)
	}
}

func makeStartupMessage(options inputs) string {
	startupMessage := "Starting Kelp Trader: " + version + " [" + gitHash + "]"
	if *options.simMode {
		startupMessage += " (simulation mode)"
	}
	return startupMessage
}

func makeFeeFn(l logger.Logger, botConfig trader.BotConfig, newClient *horizonclient.Client) plugins.OpFeeStroops {
	if !botConfig.IsTradingSdex() {
		return plugins.SdexFixedFeeFn(0)
	}

	feeFn, e := plugins.SdexFeeFnFromStats(
		botConfig.Fee.CapacityTrigger,
		botConfig.Fee.Percentile,
		botConfig.Fee.MaxOpFeeStroops,
		newClient,
	)
	if e != nil {
		logger.Fatal(l, fmt.Errorf("could not set up feeFn correctly: %s", e))
	}
	return feeFn
}

func readBotConfig(l logger.Logger, options inputs, botStart time.Time) trader.BotConfig {
	var botConfig trader.BotConfig
	e := config.Read(*options.botConfigPath, &botConfig)
	utils.CheckConfigError(botConfig, e, *options.botConfigPath)
	e = botConfig.Init()
	if e != nil {
		logger.Fatal(l, e)
	}

	if *options.logPrefix != "" {
		logFilename := makeLogFilename(*options.logPrefix, botConfig, botStart)
		setLogFile(l, logFilename)
	}

	l.Info(makeStartupMessage(options))
	// now that we've got the basic messages logged, validate the cli params
	validateCliParams(l, options)

	// only log botConfig file here so it can be included in the log file
	utils.LogConfig(botConfig)
	validateBotConfig(l, botConfig)

	return botConfig
}

func makeExchangeShimSdex(
	l logger.Logger,
	botConfig trader.BotConfig,
	options inputs,
	client *horizonclient.Client,
	ieif *plugins.IEIF,
	network string,
	threadTracker *multithreading.ThreadTracker,
	tradingPair *model.TradingPair,
	sdexAssetMap map[model.Asset]hProtocol.Asset,
) (api.ExchangeShim, *plugins.SDEX) {
	var e error
	var exchangeShim api.ExchangeShim
	if !botConfig.IsTradingSdex() {
		exchangeParams := []api.ExchangeParam{}
		for _, param := range botConfig.ExchangeParams {
			exchangeParams = append(exchangeParams, api.ExchangeParam{
				Param: param.Param,
				Value: param.Value,
			})
		}

		exchangeHeaders := []api.ExchangeHeader{}
		for _, header := range botConfig.ExchangeHeaders {
			exchangeHeaders = append(exchangeHeaders, api.ExchangeHeader{
				Header: header.Header,
				Value:  header.Value,
			})
		}

		exchangeAPIKeys := botConfig.ExchangeAPIKeys.ToExchangeAPIKeys()
		var exchangeAPI api.Exchange
		exchangeAPI, e = plugins.MakeTradingExchange(botConfig.TradingExchange, exchangeAPIKeys, exchangeParams, exchangeHeaders, *options.simMode)
		if e != nil {
			logger.Fatal(l, fmt.Errorf("unable to make trading exchange: %s", e))
			return nil, nil
		}

		exchangeShim = plugins.MakeBatchedExchange(exchangeAPI, *options.simMode, botConfig.AssetBase(), botConfig.AssetQuote(), botConfig.TradingAccount())

		// update precision overrides
		exchangeShim.OverrideOrderConstraints(tradingPair, model.MakeOrderConstraintsOverride(
			botConfig.CentralizedPricePrecisionOverride,
			botConfig.CentralizedVolumePrecisionOverride,
			nil,
			nil,
		))
		if botConfig.CentralizedMinBaseVolumeOverride != nil {
			// use updated precision overrides to convert the minCentralizedBaseVolume to a model.Number
			exchangeShim.OverrideOrderConstraints(tradingPair, model.MakeOrderConstraintsOverride(
				nil,
				nil,
				model.NumberFromFloat(*botConfig.CentralizedMinBaseVolumeOverride, exchangeShim.GetOrderConstraints(tradingPair).VolumePrecision),
				nil,
			))
		}
		if botConfig.CentralizedMinQuoteVolumeOverride != nil {
			// use updated precision overrides to convert the minCentralizedQuoteVolume to a model.Number
			minQuoteVolume := model.NumberFromFloat(*botConfig.CentralizedMinQuoteVolumeOverride, exchangeShim.GetOrderConstraints(tradingPair).VolumePrecision)
			exchangeShim.OverrideOrderConstraints(tradingPair, model.MakeOrderConstraintsOverride(
				nil,
				nil,
				nil,
				&minQuoteVolume,
			))
		}
	}

	feeFn := makeFeeFn(l, botConfig, client)
	sdex := plugins.MakeSDEX(
		client,
		ieif,
		exchangeShim,
		botConfig.SourceSecretSeed,
		botConfig.TradingSecretSeed,
		botConfig.SourceAccount(),
		botConfig.TradingAccount(),
		network,
		threadTracker,
		*options.operationalBuffer,
		*options.operationalBufferNonNativePct,
		*options.simMode,
		tradingPair,
		sdexAssetMap,
		feeFn,
	)

	if botConfig.IsTradingSdex() {
		exchangeShim = sdex
	}
	return exchangeShim, sdex
}

func makeStrategy(
	l logger.Logger,
	network string,
	botConfig trader.BotConfig,
	client *horizonclient.Client,
	sdex *plugins.SDEX,
	exchangeShim api.ExchangeShim,
	assetBase hProtocol.Asset,
	assetQuote hProtocol.Asset,
	marketID string,
	ieif *plugins.IEIF,
	tradingPair *model.TradingPair,
	filterFactory *plugins.FilterFactory,
	options inputs,
	threadTracker *multithreading.ThreadTracker,
	db *sql.DB,
	metricsTracker *metrics.MetricsTracker,
) api.Strategy {
	// setting the temp hack variables for the sdex price feeds
	e := plugins.SetPrivateSdexHack(client, plugins.MakeIEIF(true), network)
	if e != nil {
		l.Info("")
		l.Errorf("%s", e)
		// we want to delete all the offers and exit here since there is something wrong with our setup
		deleteAllOffersAndExit(l, botConfig, client, sdex, exchangeShim, threadTracker, metricsTracker)
	}

	strategy, e := plugins.MakeStrategy(
		sdex,
		exchangeShim,
		exchangeShim,
		ieif,
		tradingPair,
		&assetBase,
		&assetQuote,
		marketID,
		*options.strategy,
		*options.stratConfigPath,
		*options.simMode,
		botConfig.IsTradingSdex(),
		filterFactory,
		db,
	)
	if e != nil {
		l.Info("")
		l.Errorf("%s", e)
		// we want to delete all the offers and exit here since there is something wrong with our setup
		deleteAllOffersAndExit(l, botConfig, client, sdex, exchangeShim, threadTracker, metricsTracker)
	}
	return strategy
}

func makeBot(
	l logger.Logger,
	botConfig trader.BotConfig,
	client *horizonclient.Client,
	sdex *plugins.SDEX,
	exchangeShim api.ExchangeShim,
	ieif *plugins.IEIF,
	tradingPair *model.TradingPair,
	filterFactory *plugins.FilterFactory,
	strategy api.Strategy,
	fillTracker api.FillTracker,
	threadTracker *multithreading.ThreadTracker,
	options inputs,
	metricsTracker *metrics.MetricsTracker,
) *trader.Trader {
	timeController := plugins.MakeIntervalTimeController(
		time.Duration(botConfig.TickIntervalSeconds)*time.Second,
		botConfig.MaxTickDelayMillis,
	)
	submitMode, e := api.ParseSubmitMode(botConfig.SubmitMode)
	if e != nil {
		log.Println()
		log.Println(e)
		// we want to delete all the offers and exit here since there is something wrong with our setup
		deleteAllOffersAndExit(l, botConfig, client, sdex, exchangeShim, threadTracker, metricsTracker)
	}

	if botConfig.SynchronizeStateLoadEnable && botConfig.SynchronizeStateLoadMaxRetries < 0 {
		log.Println()
		utils.PrintErrorHintf("SYNCHRONIZE_STATE_LOAD_MAX_RETRIES needs to be greater than or equal to 0 when SYNCHRONIZE_STATE_LOAD_ENABLE is set to true")
		// we want to delete all the offers and exit here since there is something wrong with our setup
		deleteAllOffersAndExit(l, botConfig, client, sdex, exchangeShim, threadTracker, metricsTracker)
	}

	assetBase := botConfig.AssetBase()
	assetQuote := botConfig.AssetQuote()
	dataKey := model.MakeSortedBotKey(assetBase, assetQuote)
	alert, e := monitoring.MakeAlert(botConfig.AlertType, botConfig.AlertAPIKey)
	if e != nil {
		l.Infof("Unable to set up monitoring for alert type '%s' with the given API key\n", botConfig.AlertType)
	}

	var valueBaseFeed api.PriceFeed
	var valueQuoteFeed api.PriceFeed
	if botConfig.DollarValueFeedBaseAsset != "" && botConfig.DollarValueFeedQuoteAsset != "" {
		valueBaseFeed, e = parseValueFeed(botConfig.DollarValueFeedBaseAsset)
		if e != nil {
			log.Println()
			log.Println(e)
			// we want to delete all the offers and exit here since there is something wrong with our setup
			deleteAllOffersAndExit(l, botConfig, client, sdex, exchangeShim, threadTracker, metricsTracker)
		}

		valueQuoteFeed, e = parseValueFeed(botConfig.DollarValueFeedQuoteAsset)
		if e != nil {
			log.Println()
			log.Println(e)
			// we want to delete all the offers and exit here since there is something wrong with our setup
			deleteAllOffersAndExit(l, botConfig, client, sdex, exchangeShim, threadTracker, metricsTracker)
		}
	}

	// start make filters
	submitFilters := []plugins.SubmitFilter{}
	if submitMode == api.SubmitModeMakerOnly {
		submitFilters = append(submitFilters,
			plugins.MakeFilterMakerMode(exchangeShim, sdex, tradingPair),
		)
	}
	if len(botConfig.Filters) > 0 && *options.strategy != "sell" && *options.strategy != "sell_twap" && *options.strategy != "delete" {
		log.Println()
		utils.PrintErrorHintf("FILTERS currently only supported on 'sell' and 'delete' strategies, remove FILTERS from the trader config file")
		// we want to delete all the offers and exit here since there is something wrong with our setup
		deleteAllOffersAndExit(l, botConfig, client, sdex, exchangeShim, threadTracker, metricsTracker)
	}
	for _, filterString := range botConfig.Filters {
		filter, e := filterFactory.MakeFilter(filterString)
		if e != nil {
			log.Println()
			log.Println(e)
			// we want to delete all the offers and exit here since there is something wrong with our setup
			deleteAllOffersAndExit(l, botConfig, client, sdex, exchangeShim, threadTracker, metricsTracker)
		}
		submitFilters = append(submitFilters, filter)
	}
	// exchange constraints filter is last so we catch any modifications made by previous filters. this ensures that the exchange is
	// less likely to reject our updates
	submitFilters = append(submitFilters,
		plugins.MakeFilterOrderConstraints(exchangeShim.GetOrderConstraints(tradingPair), assetBase, assetQuote),
	)
	// end make filters

	return trader.MakeTrader(
		client,
		ieif,
		assetBase,
		assetQuote,
		valueBaseFeed,
		valueQuoteFeed,
		botConfig.TradingAccount(),
		sdex,
		exchangeShim,
		strategy,
		timeController,
		botConfig.SynchronizeStateLoadEnable,
		botConfig.SynchronizeStateLoadMaxRetries,
		fillTracker,
		botConfig.DeleteCyclesThreshold,
		submitMode,
		submitFilters,
		threadTracker,
		options.fixedIterations,
		dataKey,
		alert,
		metricsTracker,
	)
}

func convertDeprecatedBotConfigValues(l logger.Logger, botConfig trader.BotConfig) trader.BotConfig {
	if botConfig.CentralizedMinBaseVolumeOverride != nil && botConfig.MinCentralizedBaseVolumeDeprecated != nil {
		l.Infof("deprecation warning: cannot set both '%s' (deprecated) and '%s' in the trader config, using value from '%s'\n", "MIN_CENTRALIZED_BASE_VOLUME", "CENTRALIZED_MIN_BASE_VOLUME_OVERRIDE", "CENTRALIZED_MIN_BASE_VOLUME_OVERRIDE")
	} else if botConfig.MinCentralizedBaseVolumeDeprecated != nil {
		l.Infof("deprecation warning: '%s' is deprecated, use the field '%s' in the trader config instead, see sample_trader.cfg as an example\n", "MIN_CENTRALIZED_BASE_VOLUME", "CENTRALIZED_MIN_BASE_VOLUME_OVERRIDE")
	}
	if botConfig.CentralizedMinBaseVolumeOverride == nil {
		botConfig.CentralizedMinBaseVolumeOverride = botConfig.MinCentralizedBaseVolumeDeprecated
	}
	return botConfig
}

func runTradeCmd(options inputs) {
	l := logger.MakeBasicLogger()
	botStart := time.Now()
	botConfig := readBotConfig(l, options, botStart)
	botConfig = convertDeprecatedBotConfigValues(l, botConfig)
	l.Infof("Trading %s:%s for %s:%s\n", botConfig.AssetCodeA, botConfig.IssuerA, botConfig.AssetCodeB, botConfig.IssuerB)

	userID := "-1" // TODO DS Properly generate and save user ID.
	httpClient := &http.Client{}
	var guiVersionFlag string
	if *options.ui {
		guiVersionFlag = guiVersion
	}

<<<<<<< HEAD
	deviceID, e := machineid.ID()
	if e != nil {
		logger.Fatal(l, fmt.Errorf("could not generate machine id: %s", e))
	}
=======
	isTestnet := strings.Contains(botConfig.HorizonURL, "test") && botConfig.IsTradingSdex()
>>>>>>> 98b31b2c

	metricsTracker, e := metrics.MakeMetricsTracker(
		userID,
		deviceID,
		amplitudeAPIKey,
		httpClient,
		botStart,
		version,
		runtime.GOOS,
		runtime.GOARCH,
		"unknown_todo", // TODO DS Determine how to get GOARM.
		guiVersionFlag,
		*options.strategy,
		botConfig.TickIntervalSeconds,
		botConfig.TradingExchange,
		botConfig.TradingPair(),
		isTestnet,
	)
	if e != nil {
		logger.Fatal(l, fmt.Errorf("could not generate metrics tracker: %s", e))
	}

	e = metricsTracker.SendStartupEvent()
	if e != nil {
		logger.Fatal(l, fmt.Errorf("could not send startup event metric: %s", e))
	}

	// --- start initialization of objects ----
	threadTracker := multithreading.MakeThreadTracker()
	assetBase := botConfig.AssetBase()
	assetQuote := botConfig.AssetQuote()
	tradingPair := &model.TradingPair{
		Base:  model.Asset(utils.Asset2CodeString(assetBase)),
		Quote: model.Asset(utils.Asset2CodeString(assetQuote)),
	}

	client := &horizonclient.Client{
		HorizonURL: botConfig.HorizonURL,
		HTTP:       http.DefaultClient,
	}
	if !*options.noHeaders {
		client.AppName = "kelp--cli--bot"
		if *options.ui {
			client.AppName = "kelp--gui-desktop--bot"
		}
		client.AppVersion = version

		p := prefs.Make(prefsFilename)
		if p.FirstTime() {
			log.Printf("Kelp sets the `X-App-Name` and `X-App-Version` headers on requests made to Horizon. These headers help us track overall Kelp usage, so that we can learn about general usage patterns and adapt Kelp to be more useful in the future. These can be turned off using the `--no-headers` flag. See `kelp trade --help` for more information.\n")
			e := p.SetNotFirstTime()
			if e != nil {
				l.Info("")
				l.Errorf("unable to create preferences file: %s", e)
				// we can still proceed with this error
			}
		}
	}

	if *rootCcxtRestURL == "" && botConfig.CcxtRestURL != nil {
		e := sdk.SetBaseURL(*botConfig.CcxtRestURL)
		if e != nil {
			logger.Fatal(l, fmt.Errorf("unable to set CCXT-rest URL to '%s': %s", *botConfig.CcxtRestURL, e))
		}
	}
	l.Infof("using CCXT-rest URL: %s\n", sdk.GetBaseURL())

	ieif := plugins.MakeIEIF(botConfig.IsTradingSdex())
	network := utils.ParseNetwork(botConfig.HorizonURL)
	sdexAssetMap := map[model.Asset]hProtocol.Asset{
		tradingPair.Base:  botConfig.AssetBase(),
		tradingPair.Quote: botConfig.AssetQuote(),
	}
	assetDisplayFn := model.MakePassthroughAssetDisplayFn()
	if botConfig.IsTradingSdex() {
		assetDisplayFn = model.MakeSdexMappedAssetDisplayFn(sdexAssetMap)
	}

	var db *sql.DB
	if botConfig.PostgresDbConfig != nil {
		if !botConfig.SynchronizeStateLoadEnable && botConfig.FillTrackerSleepMillis == 0 {
			log.Println()
			utils.PrintErrorHintf("SYNCHRONIZE_STATE_LOAD_ENABLE needs to be enabled and/or FILL_TRACKER_SLEEP_MILLIS needs to be set in the trader.cfg file when the POSTGRES_DB is enabled so we can fetch trades to be saved in the db")
			logger.Fatal(l, fmt.Errorf("invalid trader.cfg config, need to set SYNCHRONIZE_STATE_LOAD_ENABLE and/or FILL_TRACKER_SLEEP_MILLIS"))
		}

		if botConfig.DbOverrideAccountID == "" {
			log.Println()
			utils.PrintErrorHintf("DB_OVERRIDE__ACCOUNT_ID needs to be set in the trader.cfg file when the POSTGRES_DB is enabled so we can assign an account_id to trades that are fetched before writing them in the db")
			logger.Fatal(l, fmt.Errorf("invalid trader.cfg config, need to set DB_OVERRIDE__ACCOUNT_ID"))
		}

		var e error
		db, e = database.ConnectInitializedDatabase(botConfig.PostgresDbConfig, upgradeScripts, version)
		if e != nil {
			logger.Fatal(l, fmt.Errorf("problem encountered while initializing the db: %s", e))
		}
		log.Printf("made db instance with config: %s\n", botConfig.PostgresDbConfig.MakeConnectString())
	}
	exchangeShim, sdex := makeExchangeShimSdex(
		l,
		botConfig,
		options,
		client,
		ieif,
		network,
		threadTracker,
		tradingPair,
		sdexAssetMap,
	)
	filterFactory := &plugins.FilterFactory{
		ExchangeName:   botConfig.TradingExchangeName(),
		TradingPair:    tradingPair,
		AssetDisplayFn: assetDisplayFn,
		BaseAsset:      assetBase,
		QuoteAsset:     assetQuote,
		DB:             db,
	}
	baseString, e := assetDisplayFn(tradingPair.Base)
	if e != nil {
		logger.Fatal(l, fmt.Errorf("could not convert base trading pair to string: %s", e))
	}
	quoteString, e := assetDisplayFn(tradingPair.Quote)
	if e != nil {
		logger.Fatal(l, fmt.Errorf("could not convert quote trading pair to string: %s", e))
	}
	marketID := plugins.MakeMarketID(botConfig.TradingExchangeName(), baseString, quoteString)
	strategy := makeStrategy(
		l,
		network,
		botConfig,
		client,
		sdex,
		exchangeShim,
		assetBase,
		assetQuote,
		marketID,
		ieif,
		tradingPair,
		filterFactory,
		options,
		threadTracker,
		db,
		metricsTracker,
	)
	fillTracker := makeFillTracker(
		l,
		strategy,
		botConfig,
		client,
		sdex,
		exchangeShim,
		tradingPair,
		assetDisplayFn,
		db,
		threadTracker,
		botConfig.DbOverrideAccountID,
		metricsTracker,
	)
	bot := makeBot(
		l,
		botConfig,
		client,
		sdex,
		exchangeShim,
		ieif,
		tradingPair,
		filterFactory,
		strategy,
		fillTracker,
		threadTracker,
		options,
		metricsTracker,
	)
	// --- end initialization of objects ---
	// --- start initialization of services ---
	validateTrustlines(l, client, &botConfig)
	if botConfig.MonitoringPort != 0 {
		go func() {
			e := startMonitoringServer(l, botConfig)
			if e != nil {
				l.Info("")
				l.Info("unable to start the monitoring server or problem encountered while running server:")
				l.Errorf("%s", e)
				// we want to delete all the offers and exit here because we don't want the bot to run if monitoring isn't working
				// if monitoring is desired but not working properly, we want the bot to be shut down and guarantee that there
				// aren't outstanding offers.
				deleteAllOffersAndExit(l, botConfig, client, sdex, exchangeShim, threadTracker, metricsTracker)
			}
		}()
	}
	if fillTracker != nil && botConfig.FillTrackerSleepMillis != 0 {
		l.Infof("Starting fill tracker with %d handlers\n", fillTracker.NumHandlers())
		go func() {
			e := fillTracker.TrackFills()
			if e != nil {
				l.Info("")
				l.Errorf("problem encountered while running the fill tracker: %s", e)
				// we want to delete all the offers and exit here because we don't want the bot to run if fill tracking isn't working
				deleteAllOffersAndExit(l, botConfig, client, sdex, exchangeShim, threadTracker, metricsTracker)
			}
		}()
	}
	// --- end initialization of services ---

	l.Info("Starting the trader bot...")
	bot.Start()
}

func startMonitoringServer(l logger.Logger, botConfig trader.BotConfig) error {
	healthMetrics, e := monitoring.MakeMetricsRecorder(map[string]interface{}{"success": true})
	if e != nil {
		return fmt.Errorf("unable to make metrics recorder for the /health endpoint: %s", e)
	}
	healthEndpoint, e := monitoring.MakeMetricsEndpoint("/health", healthMetrics, networking.NoAuth)
	if e != nil {
		return fmt.Errorf("unable to make /health endpoint: %s", e)
	}

	kelpMetrics, e := monitoring.MakeMetricsRecorder(nil)
	if e != nil {
		return fmt.Errorf("unable to make metrics recorder for the /metrics endpoint: %s", e)
	}
	metricsAuth := networking.NoAuth
	if botConfig.GoogleClientID != "" || botConfig.GoogleClientSecret != "" {
		metricsAuth = networking.GoogleAuth
	}
	metricsEndpoint, e := monitoring.MakeMetricsEndpoint("/metrics", kelpMetrics, metricsAuth)
	if e != nil {
		return fmt.Errorf("unable to make /metrics endpoint: %s", e)
	}

	serverConfig := &networking.Config{
		GoogleClientID:     botConfig.GoogleClientID,
		GoogleClientSecret: botConfig.GoogleClientSecret,
		PermittedEmails:    map[string]bool{},
	}
	for _, email := range strings.Split(botConfig.AcceptableEmails, ",") {
		serverConfig.PermittedEmails[email] = true
	}
	server, e := networking.MakeServer(serverConfig, []networking.Endpoint{healthEndpoint, metricsEndpoint})
	if e != nil {
		return fmt.Errorf("unable to initialize the metrics server: %s", e)
	}

	l.Infof("Starting monitoring server on port %d\n", botConfig.MonitoringPort)
	return server.StartServer(botConfig.MonitoringPort, botConfig.MonitoringTLSCert, botConfig.MonitoringTLSKey)
}

func makeFillTracker(
	l logger.Logger,
	strategy api.Strategy,
	botConfig trader.BotConfig,
	client *horizonclient.Client,
	sdex *plugins.SDEX,
	exchangeShim api.ExchangeShim,
	tradingPair *model.TradingPair,
	assetDisplayFn model.AssetDisplayFn,
	db *sql.DB,
	threadTracker *multithreading.ThreadTracker,
	accountID string,
	metricsTracker *metrics.MetricsTracker,
) api.FillTracker {
	strategyFillHandlers, e := strategy.GetFillHandlers()
	if e != nil {
		l.Info("")
		l.Info("problem encountered while instantiating the fill tracker:")
		l.Errorf("%s", e)
		deleteAllOffersAndExit(l, botConfig, client, sdex, exchangeShim, threadTracker, metricsTracker)
	}

	fillTrackerEnabled := botConfig.SynchronizeStateLoadEnable || botConfig.FillTrackerSleepMillis != 0
	if !fillTrackerEnabled && strategyFillHandlers != nil && len(strategyFillHandlers) > 0 {
		l.Info("")
		l.Error("error: strategy has FillHandlers but fill tracking was disabled (set FILL_TRACKER_SLEEP_MILLIS to a non-zero value)")
		// we want to delete all the offers and exit here because we don't want the bot to run if fill tracking isn't working
		deleteAllOffersAndExit(l, botConfig, client, sdex, exchangeShim, threadTracker, metricsTracker)
	} else if !fillTrackerEnabled {
		return nil
	}

	// start initializing the fill tracker
	var lastCursor interface{}
	if botConfig.FillTrackerLastTradeCursorOverride == "" {
		// loads cursor by fetching from exchange
		lastCursor, e = exchangeShim.GetLatestTradeCursor()
		if e != nil {
			l.Info("")
			l.Error(fmt.Sprintf("could not get last trade cursor from exchangeShim: %s", e))
			// we want to delete all the offers and exit here because we don't want the bot to run if fill tracking isn't working correctly
			deleteAllOffersAndExit(l, botConfig, client, sdex, exchangeShim, threadTracker, metricsTracker)
		}
		log.Printf("set latest trade cursor from where to start tracking fills (no override specified): %v\n", lastCursor)
	} else {
		// loads cursor from config file
		lastCursor = botConfig.FillTrackerLastTradeCursorOverride
		log.Printf("set latest trade cursor from where to start tracking fills (used override value): %v\n", lastCursor)
	}

	fillTracker := plugins.MakeFillTracker(tradingPair, threadTracker, exchangeShim, botConfig.FillTrackerSleepMillis, botConfig.FillTrackerDeleteCyclesThreshold, lastCursor)
	fillLogger := plugins.MakeFillLogger()
	fillTracker.RegisterHandler(fillLogger)
	if db != nil {
		fillDBWriter := plugins.MakeFillDBWriter(db, assetDisplayFn, botConfig.TradingExchangeName(), accountID)
		fillTracker.RegisterHandler(fillDBWriter)
	}
	if strategyFillHandlers != nil {
		for _, h := range strategyFillHandlers {
			fillTracker.RegisterHandler(h)
		}
	}

	return fillTracker
}

func validateTrustlines(l logger.Logger, client *horizonclient.Client, botConfig *trader.BotConfig) {
	if !botConfig.IsTradingSdex() {
		l.Info("no need to validate trustlines because we're not using SDEX as the trading exchange")
		return
	}

	log.Printf("validating trustlines...\n")
	acctReq := horizonclient.AccountRequest{AccountID: botConfig.TradingAccount()}
	account, e := client.AccountDetail(acctReq)
	if e != nil {
		logger.Fatal(l, e)
	}

	missingTrustlines := []string{}
	if botConfig.IssuerA != "" {
		balance := utils.GetCreditBalance(account, botConfig.AssetCodeA, botConfig.IssuerA)
		if balance == nil {
			missingTrustlines = append(missingTrustlines, fmt.Sprintf("%s:%s", botConfig.AssetCodeA, botConfig.IssuerA))
		}
	}

	if botConfig.IssuerB != "" {
		balance := utils.GetCreditBalance(account, botConfig.AssetCodeB, botConfig.IssuerB)
		if balance == nil {
			missingTrustlines = append(missingTrustlines, fmt.Sprintf("%s:%s", botConfig.AssetCodeB, botConfig.IssuerB))
		}
	}

	if len(missingTrustlines) > 0 {
		logger.Fatal(l, fmt.Errorf("error: your trading account does not have the required trustlines: %v", missingTrustlines))
	}
	l.Info("trustlines valid")
}

func deleteAllOffersAndExit(
	l logger.Logger,
	botConfig trader.BotConfig,
	client *horizonclient.Client,
	sdex *plugins.SDEX,
	exchangeShim api.ExchangeShim,
	threadTracker *multithreading.ThreadTracker,
	metricsTracker *metrics.MetricsTracker,
) {
	// synchronous event to guarantee execution. we want to know whenever we enter the delete all offers logic. this function
	// waits for all threads to be synchronous, which is equivalent to sending synchronously. we use
	e := metricsTracker.SendDeleteEvent(true)
	if e != nil {
		// We don't want to crash upon failure, so offers will be deleted regardless of metric send.
		l.Infof("could not send delete event metric: %s", e)
	}

	l.Info("")
	l.Infof("waiting for all outstanding threads (%d) to finish before loading offers to be deleted...", threadTracker.NumActiveThreads())
	threadTracker.Stop(multithreading.StopModeError)
	threadTracker.Wait()
	l.Info("...all outstanding threads finished")

	l.Info("")
	l.Info("deleting all offers and then exiting...")

	offers, e := utils.LoadAllOffers(botConfig.TradingAccount(), client)
	if e != nil {
		logger.Fatal(l, e)
		return
	}
	sellingAOffers, buyingAOffers := utils.FilterOffers(offers, botConfig.AssetBase(), botConfig.AssetQuote())
	allOffers := append(sellingAOffers, buyingAOffers...)

	dOps := sdex.DeleteAllOffers(allOffers)
	l.Infof("created %d operations to delete offers\n", len(dOps))

	if len(dOps) > 0 {
		// to delete offers the submitMode doesn't matter, so use api.SubmitModeBoth as the default
		e := exchangeShim.SubmitOpsSynch(api.ConvertOperation2TM(dOps), api.SubmitModeBoth, func(hash string, e error) {
			if e != nil {
				logger.Fatal(l, e)
				return
			}
			logger.Fatal(l, fmt.Errorf("...deleted all offers, exiting"))
		})
		if e != nil {
			logger.Fatal(l, e)
			return
		}

		for {
			sleepSeconds := 10
			l.Infof("sleeping for %d seconds until our deletion is confirmed and we exit...(should never reach this line since we submit delete ops synchronously)\n", sleepSeconds)
			time.Sleep(time.Duration(sleepSeconds) * time.Second)
		}
	} else {
		logger.Fatal(l, fmt.Errorf("...nothing to delete, exiting"))
	}
}

func setLogFile(l logger.Logger, filename string) {
	f, e := os.OpenFile(filename, os.O_RDWR|os.O_CREATE|os.O_APPEND, 0666)
	if e != nil {
		logger.Fatal(l, fmt.Errorf("failed to set log file: %s", e))
		return
	}
	mw := io.MultiWriter(os.Stdout, f)
	log.SetOutput(mw)

	l.Infof("logging to file: %s\n", filename)
	// we want to create a deferred recovery function here that will log panics to the log file and then exit
	defer logPanic(l, false)
}

func makeLogFilename(logPrefix string, botConfig trader.BotConfig, botStart time.Time) string {
	botStartStr := botStart.Format("20060102T150405MST")
	if botConfig.IsTradingSdex() {
		return fmt.Sprintf("%s_%s_%s_%s_%s_%s.log", logPrefix, botConfig.AssetCodeA, botConfig.IssuerA, botConfig.AssetCodeB, botConfig.IssuerB, botStartStr)
	}
	return fmt.Sprintf("%s_%s_%s_%s.log", logPrefix, botConfig.AssetCodeA, botConfig.AssetCodeB, botStartStr)
}

func parseValueFeed(valueFeed string) (api.PriceFeed, error) {
	parts := strings.Split(valueFeed, ":")
	if len(parts) != 2 {
		return nil, fmt.Errorf("could not parse value feed '%s'", valueFeed)
	}

	pf, e := plugins.MakePriceFeed(parts[0], parts[1])
	if e != nil {
		return nil, fmt.Errorf("could not make value price feed '%s': %s", valueFeed, e)
	}

	return pf, nil
}<|MERGE_RESOLUTION|>--- conflicted
+++ resolved
@@ -514,14 +514,13 @@
 		guiVersionFlag = guiVersion
 	}
 
-<<<<<<< HEAD
+
 	deviceID, e := machineid.ID()
 	if e != nil {
 		logger.Fatal(l, fmt.Errorf("could not generate machine id: %s", e))
 	}
-=======
+
 	isTestnet := strings.Contains(botConfig.HorizonURL, "test") && botConfig.IsTradingSdex()
->>>>>>> 98b31b2c
 
 	metricsTracker, e := metrics.MakeMetricsTracker(
 		userID,
